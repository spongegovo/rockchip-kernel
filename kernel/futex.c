--- conflicted
+++ resolved
@@ -2705,10 +2705,6 @@
 {
 	struct hrtimer_sleeper timeout, *to = NULL;
 	struct rt_mutex_waiter rt_waiter;
-<<<<<<< HEAD
-	struct rt_mutex *pi_mutex = NULL;
-=======
->>>>>>> 75c0749b
 	struct futex_hash_bucket *hb, *hb2;
 	union futex_key key2 = FUTEX_KEY_INIT;
 	struct futex_q q = futex_q_init;
