--- conflicted
+++ resolved
@@ -2298,14 +2298,11 @@
 	hda_frame_size_words = ((sample_rate_div == 0) ? 0 :
 			(num_chans * sample_rate_mul / sample_rate_div));
 
-<<<<<<< HEAD
-=======
 	if (hda_frame_size_words == 0) {
 		snd_printdd(KERN_ERR "frmsz zero\n");
 		return -EINVAL;
 	}
 
->>>>>>> 3da889b6
 	buffer_size_words = min(buffer_size_words,
 				(unsigned int)(UC_RANGE(chip_addx, 1) ?
 				65536 : 32768));
@@ -2316,12 +2313,7 @@
 		   chip_addx, hda_frame_size_words, num_chans,
 		   sample_rate_mul, sample_rate_div, buffer_size_words);
 
-<<<<<<< HEAD
-	if ((buffer_addx == NULL) || (hda_frame_size_words == 0) ||
-	    (buffer_size_words < hda_frame_size_words)) {
-=======
 	if (buffer_size_words < hda_frame_size_words) {
->>>>>>> 3da889b6
 		snd_printdd(KERN_ERR "dspxfr_one_seg:failed\n");
 		return -EINVAL;
 	}
