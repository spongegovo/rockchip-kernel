--- conflicted
+++ resolved
@@ -5810,15 +5810,8 @@
 	 * only synchronisation we have for udpating the per-CPU variables.
 	 */
 	local_lock_irqsave(event_lock, flags);
-<<<<<<< HEAD
-=======
-#ifndef CONFIG_PREEMPT_RT_BASE
-	VM_BUG_ON(!irqs_disabled());
-#endif
->>>>>>> 75c0749b
 	mem_cgroup_charge_statistics(memcg, page, -1);
 	memcg_check_events(memcg, page);
-	local_unlock_irqrestore(event_lock, flags);
 
 	if (!mem_cgroup_is_root(memcg))
 		css_put(&memcg->css);
