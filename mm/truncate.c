/*
 * mm/truncate.c - code for taking down pages from address_spaces
 *
 * Copyright (C) 2002, Linus Torvalds
 *
 * 10Sep2002	Andrew Morton
 *		Initial version.
 */

#include <linux/kernel.h>
#include <linux/backing-dev.h>
#include <linux/gfp.h>
#include <linux/mm.h>
#include <linux/swap.h>
#include <linux/export.h>
#include <linux/pagemap.h>
#include <linux/highmem.h>
#include <linux/pagevec.h>
#include <linux/task_io_accounting_ops.h>
#include <linux/buffer_head.h>	/* grr. try_to_release_page,
				   do_invalidatepage */
#include <linux/cleancache.h>
#include <linux/rmap.h>
#include "internal.h"


/**
 * do_invalidatepage - invalidate part or all of a page
 * @page: the page which is affected
 * @offset: start of the range to invalidate
 * @length: length of the range to invalidate
 *
 * do_invalidatepage() is called when all or part of the page has become
 * invalidated by a truncate operation.
 *
 * do_invalidatepage() does not have to release all buffers, but it must
 * ensure that no dirty buffer is left outside @offset and that no I/O
 * is underway against any of the blocks which are outside the truncation
 * point.  Because the caller is about to free (and possibly reuse) those
 * blocks on-disk.
 */
void do_invalidatepage(struct page *page, unsigned int offset,
		       unsigned int length)
{
	void (*invalidatepage)(struct page *, unsigned int, unsigned int);

	invalidatepage = page->mapping->a_ops->invalidatepage;
#ifdef CONFIG_BLOCK
	if (!invalidatepage)
		invalidatepage = block_invalidatepage;
#endif
	if (invalidatepage)
		(*invalidatepage)(page, offset, length);
}

static inline void truncate_partial_page(struct page *page, unsigned partial)
{
	zero_user_segment(page, partial, PAGE_CACHE_SIZE);
	cleancache_invalidate_page(page->mapping, page);
	if (page_has_private(page))
		do_invalidatepage(page, partial, PAGE_CACHE_SIZE - partial);
}

/*
 * This cancels just the dirty bit on the kernel page itself, it
 * does NOT actually remove dirty bits on any mmap's that may be
 * around. It also leaves the page tagged dirty, so any sync
 * activity will still find it on the dirty lists, and in particular,
 * clear_page_dirty_for_io() will still look at the dirty bits in
 * the VM.
 *
 * Doing this should *normally* only ever be done when a page
 * is truncated, and is not actually mapped anywhere at all. However,
 * fs/buffer.c does this when it notices that somebody has cleaned
 * out all the buffers on a page without actually doing it through
 * the VM. Can you say "ext3 is horribly ugly"? Tought you could.
 */
void cancel_dirty_page(struct page *page, unsigned int account_size)
{
	if (TestClearPageDirty(page)) {
		struct address_space *mapping = page->mapping;
		if (mapping && mapping_cap_account_dirty(mapping)) {
			dec_zone_page_state(page, NR_FILE_DIRTY);
			dec_bdi_stat(mapping->backing_dev_info,
					BDI_RECLAIMABLE);
			if (account_size)
				task_io_account_cancelled_write(account_size);
		}
	}
}
EXPORT_SYMBOL(cancel_dirty_page);

/*
 * If truncate cannot remove the fs-private metadata from the page, the page
 * becomes orphaned.  It will be left on the LRU and may even be mapped into
 * user pagetables if we're racing with filemap_fault().
 *
 * We need to bale out if page->mapping is no longer equal to the original
 * mapping.  This happens a) when the VM reclaimed the page while we waited on
 * its lock, b) when a concurrent invalidate_mapping_pages got there first and
 * c) when tmpfs swizzles a page between a tmpfs inode and swapper_space.
 */
static int
truncate_complete_page(struct address_space *mapping, struct page *page)
{
	if (page->mapping != mapping)
		return -EIO;

	if (page_has_private(page))
		do_invalidatepage(page, 0, PAGE_CACHE_SIZE);

	cancel_dirty_page(page, PAGE_CACHE_SIZE);

	ClearPageMappedToDisk(page);
	delete_from_page_cache(page);
	return 0;
}

/*
 * This is for invalidate_mapping_pages().  That function can be called at
 * any time, and is not supposed to throw away dirty pages.  But pages can
 * be marked dirty at any time too, so use remove_mapping which safely
 * discards clean, unused pages.
 *
 * Returns non-zero if the page was successfully invalidated.
 */
static int
invalidate_complete_page(struct address_space *mapping, struct page *page)
{
	int ret;

	if (page->mapping != mapping)
		return 0;

	if (page_has_private(page) && !try_to_release_page(page, 0))
		return 0;

	ret = remove_mapping(mapping, page);

	return ret;
}

int truncate_inode_page(struct address_space *mapping, struct page *page)
{
	if (page_mapped(page)) {
		unmap_mapping_range(mapping,
				   (loff_t)page->index << PAGE_CACHE_SHIFT,
				   PAGE_CACHE_SIZE, 0);
	}
	return truncate_complete_page(mapping, page);
}

/*
 * Used to get rid of pages on hardware memory corruption.
 */
int generic_error_remove_page(struct address_space *mapping, struct page *page)
{
	if (!mapping)
		return -EINVAL;
	/*
	 * Only punch for normal data pages for now.
	 * Handling other types like directories would need more auditing.
	 */
	if (!S_ISREG(mapping->host->i_mode))
		return -EIO;
	return truncate_inode_page(mapping, page);
}
EXPORT_SYMBOL(generic_error_remove_page);

/*
 * Safely invalidate one page from its pagecache mapping.
 * It only drops clean, unused pages. The page must be locked.
 *
 * Returns 1 if the page is successfully invalidated, otherwise 0.
 */
int invalidate_inode_page(struct page *page)
{
	struct address_space *mapping = page_mapping(page);
	if (!mapping)
		return 0;
	if (PageDirty(page) || PageWriteback(page))
		return 0;
	if (page_mapped(page))
		return 0;
	return invalidate_complete_page(mapping, page);
}

/**
 * truncate_inode_pages_range - truncate range of pages specified by start & end byte offsets
 * @mapping: mapping to truncate
 * @lstart: offset from which to truncate
 * @lend: offset to which to truncate
 *
 * Truncate the page cache, removing the pages that are between
 * specified offsets (and zeroing out partial page
 * (if lstart is not page aligned)).
 *
 * Truncate takes two passes - the first pass is nonblocking.  It will not
 * block on page locks and it will not block on writeback.  The second pass
 * will wait.  This is to prevent as much IO as possible in the affected region.
 * The first pass will remove most pages, so the search cost of the second pass
 * is low.
 *
 * We pass down the cache-hot hint to the page freeing code.  Even if the
 * mapping is large, it is probably the case that the final pages are the most
 * recently touched, and freeing happens in ascending file offset order.
 */
void truncate_inode_pages_range(struct address_space *mapping,
				loff_t lstart, loff_t lend)
{
	const pgoff_t start = (lstart + PAGE_CACHE_SIZE-1) >> PAGE_CACHE_SHIFT;
	const unsigned partial = lstart & (PAGE_CACHE_SIZE - 1);
	struct pagevec pvec;
	pgoff_t index;
	pgoff_t end;
	int i;

	cleancache_invalidate_inode(mapping);
	if (mapping->nrpages == 0)
		return;

	BUG_ON((lend & (PAGE_CACHE_SIZE - 1)) != (PAGE_CACHE_SIZE - 1));
	end = (lend >> PAGE_CACHE_SHIFT);

	pagevec_init(&pvec, 0);
	index = start;
	while (index <= end && pagevec_lookup(&pvec, mapping, index,
			min(end - index, (pgoff_t)PAGEVEC_SIZE - 1) + 1)) {
		mem_cgroup_uncharge_start();
		for (i = 0; i < pagevec_count(&pvec); i++) {
			struct page *page = pvec.pages[i];

			/* We rely upon deletion not changing page->index */
			index = page->index;
			if (index > end)
				break;

			if (!trylock_page(page))
				continue;
			WARN_ON(page->index != index);
			if (PageWriteback(page)) {
				unlock_page(page);
				continue;
			}
			truncate_inode_page(mapping, page);
			unlock_page(page);
		}
		pagevec_release(&pvec);
		mem_cgroup_uncharge_end();
		cond_resched();
		index++;
	}

	if (partial) {
		struct page *page = find_lock_page(mapping, start - 1);
		if (page) {
			wait_on_page_writeback(page);
			truncate_partial_page(page, partial);
			unlock_page(page);
			page_cache_release(page);
		}
	}

	index = start;
	for ( ; ; ) {
		cond_resched();
		if (!pagevec_lookup(&pvec, mapping, index,
			min(end - index, (pgoff_t)PAGEVEC_SIZE - 1) + 1)) {
			if (index == start)
				break;
			index = start;
			continue;
		}
		if (index == start && pvec.pages[0]->index > end) {
			pagevec_release(&pvec);
			break;
		}
		mem_cgroup_uncharge_start();
		for (i = 0; i < pagevec_count(&pvec); i++) {
			struct page *page = pvec.pages[i];

			/* We rely upon deletion not changing page->index */
			index = page->index;
			if (index > end)
				break;

			lock_page(page);
			WARN_ON(page->index != index);
			wait_on_page_writeback(page);
			truncate_inode_page(mapping, page);
			unlock_page(page);
		}
		pagevec_release(&pvec);
		mem_cgroup_uncharge_end();
		index++;
	}
	cleancache_invalidate_inode(mapping);
}
EXPORT_SYMBOL(truncate_inode_pages_range);

/**
 * truncate_inode_pages - truncate *all* the pages from an offset
 * @mapping: mapping to truncate
 * @lstart: offset from which to truncate
 *
 * Called under (and serialised by) inode->i_mutex.
 *
 * Note: When this function returns, there can be a page in the process of
 * deletion (inside __delete_from_page_cache()) in the specified range.  Thus
 * mapping->nrpages can be non-zero when this function returns even after
 * truncation of the whole mapping.
 */
void truncate_inode_pages(struct address_space *mapping, loff_t lstart)
{
	truncate_inode_pages_range(mapping, lstart, (loff_t)-1);
}
EXPORT_SYMBOL(truncate_inode_pages);

/**
 * invalidate_mapping_pages - Invalidate all the unlocked pages of one inode
 * @mapping: the address_space which holds the pages to invalidate
 * @start: the offset 'from' which to invalidate
 * @end: the offset 'to' which to invalidate (inclusive)
 *
 * This function only removes the unlocked pages, if you want to
 * remove all the pages of one inode, you must call truncate_inode_pages.
 *
 * invalidate_mapping_pages() will not block on IO activity. It will not
 * invalidate pages which are dirty, locked, under writeback or mapped into
 * pagetables.
 */
unsigned long invalidate_mapping_pages(struct address_space *mapping,
		pgoff_t start, pgoff_t end)
{
	struct pagevec pvec;
	pgoff_t index = start;
	unsigned long ret;
	unsigned long count = 0;
	int i;

	/*
	 * Note: this function may get called on a shmem/tmpfs mapping:
	 * pagevec_lookup() might then return 0 prematurely (because it
	 * got a gangful of swap entries); but it's hardly worth worrying
	 * about - it can rarely have anything to free from such a mapping
	 * (most pages are dirty), and already skips over any difficulties.
	 */

	pagevec_init(&pvec, 0);
	while (index <= end && pagevec_lookup(&pvec, mapping, index,
			min(end - index, (pgoff_t)PAGEVEC_SIZE - 1) + 1)) {
		mem_cgroup_uncharge_start();
		for (i = 0; i < pagevec_count(&pvec); i++) {
			struct page *page = pvec.pages[i];

			/* We rely upon deletion not changing page->index */
			index = page->index;
			if (index > end)
				break;

			if (!trylock_page(page))
				continue;
			WARN_ON(page->index != index);
			ret = invalidate_inode_page(page);
			unlock_page(page);
			/*
			 * Invalidation is a hint that the page is no longer
			 * of interest and try to speed up its reclaim.
			 */
			if (!ret)
				deactivate_page(page);
			count += ret;
		}
		pagevec_release(&pvec);
		mem_cgroup_uncharge_end();
		cond_resched();
		index++;
	}
	return count;
}
EXPORT_SYMBOL(invalidate_mapping_pages);

/*
 * This is like invalidate_complete_page(), except it ignores the page's
 * refcount.  We do this because invalidate_inode_pages2() needs stronger
 * invalidation guarantees, and cannot afford to leave pages behind because
 * shrink_page_list() has a temp ref on them, or because they're transiently
 * sitting in the lru_cache_add() pagevecs.
 */
static int
invalidate_complete_page2(struct address_space *mapping, struct page *page)
{
	if (page->mapping != mapping)
		return 0;

	if (page_has_private(page) && !try_to_release_page(page, GFP_KERNEL))
		return 0;

	spin_lock_irq(&mapping->tree_lock);
	if (PageDirty(page))
		goto failed;

	BUG_ON(page_has_private(page));
	__delete_from_page_cache(page);
	spin_unlock_irq(&mapping->tree_lock);
	mem_cgroup_uncharge_cache_page(page);

	if (mapping->a_ops->freepage)
		mapping->a_ops->freepage(page);

	page_cache_release(page);	/* pagecache ref */
	return 1;
failed:
	spin_unlock_irq(&mapping->tree_lock);
	return 0;
}

static int do_launder_page(struct address_space *mapping, struct page *page)
{
	if (!PageDirty(page))
		return 0;
	if (page->mapping != mapping || mapping->a_ops->launder_page == NULL)
		return 0;
	return mapping->a_ops->launder_page(page);
}

/**
 * invalidate_inode_pages2_range - remove range of pages from an address_space
 * @mapping: the address_space
 * @start: the page offset 'from' which to invalidate
 * @end: the page offset 'to' which to invalidate (inclusive)
 *
 * Any pages which are found to be mapped into pagetables are unmapped prior to
 * invalidation.
 *
 * Returns -EBUSY if any pages could not be invalidated.
 */
int invalidate_inode_pages2_range(struct address_space *mapping,
				  pgoff_t start, pgoff_t end)
{
	struct pagevec pvec;
	pgoff_t index;
	int i;
	int ret = 0;
	int ret2 = 0;
	int did_range_unmap = 0;

	cleancache_invalidate_inode(mapping);
	pagevec_init(&pvec, 0);
	index = start;
	while (index <= end && pagevec_lookup(&pvec, mapping, index,
			min(end - index, (pgoff_t)PAGEVEC_SIZE - 1) + 1)) {
		mem_cgroup_uncharge_start();
		for (i = 0; i < pagevec_count(&pvec); i++) {
			struct page *page = pvec.pages[i];

			/* We rely upon deletion not changing page->index */
			index = page->index;
			if (index > end)
				break;

			lock_page(page);
			WARN_ON(page->index != index);
			if (page->mapping != mapping) {
				unlock_page(page);
				continue;
			}
			wait_on_page_writeback(page);
			if (page_mapped(page)) {
				if (!did_range_unmap) {
					/*
					 * Zap the rest of the file in one hit.
					 */
					unmap_mapping_range(mapping,
					   (loff_t)index << PAGE_CACHE_SHIFT,
					   (loff_t)(1 + end - index)
							 << PAGE_CACHE_SHIFT,
					    0);
					did_range_unmap = 1;
				} else {
					/*
					 * Just zap this page
					 */
					unmap_mapping_range(mapping,
					   (loff_t)index << PAGE_CACHE_SHIFT,
					   PAGE_CACHE_SIZE, 0);
				}
			}
			BUG_ON(page_mapped(page));
			ret2 = do_launder_page(mapping, page);
			if (ret2 == 0) {
				if (!invalidate_complete_page2(mapping, page))
					ret2 = -EBUSY;
			}
			if (ret2 < 0)
				ret = ret2;
			unlock_page(page);
		}
		pagevec_release(&pvec);
		mem_cgroup_uncharge_end();
		cond_resched();
		index++;
	}
	cleancache_invalidate_inode(mapping);
	return ret;
}
EXPORT_SYMBOL_GPL(invalidate_inode_pages2_range);

/**
 * invalidate_inode_pages2 - remove all pages from an address_space
 * @mapping: the address_space
 *
 * Any pages which are found to be mapped into pagetables are unmapped prior to
 * invalidation.
 *
 * Returns -EBUSY if any pages could not be invalidated.
 */
int invalidate_inode_pages2(struct address_space *mapping)
{
	return invalidate_inode_pages2_range(mapping, 0, -1);
}
EXPORT_SYMBOL_GPL(invalidate_inode_pages2);

/**
 * truncate_pagecache - unmap and remove pagecache that has been truncated
 * @inode: inode
 * @oldsize: old file size
 * @newsize: new file size
 *
 * inode's new i_size must already be written before truncate_pagecache
 * is called.
 *
 * This function should typically be called before the filesystem
 * releases resources associated with the freed range (eg. deallocates
 * blocks). This way, pagecache will always stay logically coherent
 * with on-disk format, and the filesystem would not have to deal with
 * situations such as writepage being called for a page that has already
 * had its underlying blocks deallocated.
 */
void truncate_pagecache(struct inode *inode, loff_t oldsize, loff_t newsize)
{
	struct address_space *mapping = inode->i_mapping;
	loff_t holebegin = round_up(newsize, PAGE_SIZE);

	/*
	 * unmap_mapping_range is called twice, first simply for
	 * efficiency so that truncate_inode_pages does fewer
	 * single-page unmaps.  However after this first call, and
	 * before truncate_inode_pages finishes, it is possible for
	 * private pages to be COWed, which remain after
	 * truncate_inode_pages finishes, hence the second
	 * unmap_mapping_range call must be made for correctness.
	 */
	unmap_mapping_range(mapping, holebegin, 0, 1);
	truncate_inode_pages(mapping, newsize);
	unmap_mapping_range(mapping, holebegin, 0, 1);
}
EXPORT_SYMBOL(truncate_pagecache);

/**
 * truncate_setsize - update inode and pagecache for a new file size
 * @inode: inode
 * @newsize: new file size
 *
 * truncate_setsize updates i_size and performs pagecache truncation (if
 * necessary) to @newsize. It will be typically be called from the filesystem's
 * setattr function when ATTR_SIZE is passed in.
 *
 * Must be called with inode_mutex held and before all filesystem specific
 * block truncation has been performed.
 */
void truncate_setsize(struct inode *inode, loff_t newsize)
{
	loff_t oldsize = inode->i_size;

	i_size_write(inode, newsize);
	if (newsize > oldsize)
		pagecache_isize_extended(inode, oldsize, newsize);
	truncate_pagecache(inode, oldsize, newsize);
}
EXPORT_SYMBOL(truncate_setsize);

/**
 * pagecache_isize_extended - update pagecache after extension of i_size
 * @inode:	inode for which i_size was extended
 * @from:	original inode size
 * @to:		new inode size
 *
 * Handle extension of inode size either caused by extending truncate or by
 * write starting after current i_size. We mark the page straddling current
 * i_size RO so that page_mkwrite() is called on the nearest write access to
 * the page.  This way filesystem can be sure that page_mkwrite() is called on
 * the page before user writes to the page via mmap after the i_size has been
 * changed.
 *
 * The function must be called after i_size is updated so that page fault
 * coming after we unlock the page will already see the new i_size.
 * The function must be called while we still hold i_mutex - this not only
 * makes sure i_size is stable but also that userspace cannot observe new
 * i_size value before we are prepared to store mmap writes at new inode size.
 */
void pagecache_isize_extended(struct inode *inode, loff_t from, loff_t to)
{
	int bsize = 1 << inode->i_blkbits;
	loff_t rounded_from;
	struct page *page;
	pgoff_t index;

<<<<<<< HEAD
=======
	WARN_ON(!mutex_is_locked(&inode->i_mutex));
>>>>>>> 1bc116ff
	WARN_ON(to > inode->i_size);

	if (from >= to || bsize == PAGE_CACHE_SIZE)
		return;
	/* Page straddling @from will not have any hole block created? */
	rounded_from = round_up(from, bsize);
	if (to <= rounded_from || !(rounded_from & (PAGE_CACHE_SIZE - 1)))
		return;

	index = from >> PAGE_CACHE_SHIFT;
	page = find_lock_page(inode->i_mapping, index);
	/* Page not cached? Nothing to do */
	if (!page)
		return;
	/*
	 * See clear_page_dirty_for_io() for details why set_page_dirty()
	 * is needed.
	 */
	if (page_mkclean(page))
		set_page_dirty(page);
	unlock_page(page);
	page_cache_release(page);
}
EXPORT_SYMBOL(pagecache_isize_extended);

/**
 * truncate_pagecache_range - unmap and remove pagecache that is hole-punched
 * @inode: inode
 * @lstart: offset of beginning of hole
 * @lend: offset of last byte of hole
 *
 * This function should typically be called before the filesystem
 * releases resources associated with the freed range (eg. deallocates
 * blocks). This way, pagecache will always stay logically coherent
 * with on-disk format, and the filesystem would not have to deal with
 * situations such as writepage being called for a page that has already
 * had its underlying blocks deallocated.
 */
void truncate_pagecache_range(struct inode *inode, loff_t lstart, loff_t lend)
{
	struct address_space *mapping = inode->i_mapping;
	loff_t unmap_start = round_up(lstart, PAGE_SIZE);
	loff_t unmap_end = round_down(1 + lend, PAGE_SIZE) - 1;
	/*
	 * This rounding is currently just for example: unmap_mapping_range
	 * expands its hole outwards, whereas we want it to contract the hole
	 * inwards.  However, existing callers of truncate_pagecache_range are
	 * doing their own page rounding first; and truncate_inode_pages_range
	 * currently BUGs if lend is not pagealigned-1 (it handles partial
	 * page at start of hole, but not partial page at end of hole).  Note
	 * unmap_mapping_range allows holelen 0 for all, and we allow lend -1.
	 */

	/*
	 * Unlike in truncate_pagecache, unmap_mapping_range is called only
	 * once (before truncating pagecache), and without "even_cows" flag:
	 * hole-punching should not remove private COWed pages from the hole.
	 */
	if ((u64)unmap_end > (u64)unmap_start)
		unmap_mapping_range(mapping, unmap_start,
				    1 + unmap_end - unmap_start, 0);
	truncate_inode_pages_range(mapping, lstart, lend);
}
EXPORT_SYMBOL(truncate_pagecache_range);<|MERGE_RESOLUTION|>--- conflicted
+++ resolved
@@ -606,10 +606,6 @@
 	struct page *page;
 	pgoff_t index;
 
-<<<<<<< HEAD
-=======
-	WARN_ON(!mutex_is_locked(&inode->i_mutex));
->>>>>>> 1bc116ff
 	WARN_ON(to > inode->i_size);
 
 	if (from >= to || bsize == PAGE_CACHE_SIZE)
