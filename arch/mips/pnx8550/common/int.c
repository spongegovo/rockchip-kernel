/*
 *
 * Copyright (C) 2005 Embedded Alley Solutions, Inc
 * Ported to 2.6.
 *
 * Per Hallsmark, per.hallsmark@mvista.com
 * Copyright (C) 2000, 2001 MIPS Technologies, Inc.
 * Copyright (C) 2001 Ralf Baechle
 *
 * Cleaned up and bug fixing: Pete Popov, ppopov@embeddedalley.com
 *
 *  This program is free software; you can distribute it and/or modify it
 *  under the terms of the GNU General Public License (Version 2) as
 *  published by the Free Software Foundation.
 *
 *  This program is distributed in the hope it will be useful, but WITHOUT
 *  ANY WARRANTY; without even the implied warranty of MERCHANTABILITY or
 *  FITNESS FOR A PARTICULAR PURPOSE.  See the GNU General Public License
 *  for more details.
 *
 *  You should have received a copy of the GNU General Public License along
 *  with this program; if not, write to the Free Software Foundation, Inc.,
 *  59 Temple Place - Suite 330, Boston MA 02111-1307, USA.
 *
 */
#include <linux/compiler.h>
#include <linux/init.h>
#include <linux/irq.h>
#include <linux/sched.h>
#include <linux/interrupt.h>
#include <linux/kernel_stat.h>
#include <linux/random.h>
#include <linux/module.h>

#include <asm/io.h>
#include <int.h>
#include <uart.h>

/* default prio for interrupts */
/* first one is a no-no so therefore always prio 0 (disabled) */
static char gic_prio[PNX8550_INT_GIC_TOTINT] = {
	0, 1, 1, 1, 1, 15, 1, 1, 1, 1,	//   0 -  9
	1, 1, 1, 1, 1, 1, 1, 1, 1, 1,	//  10 - 19
	1, 1, 1, 1, 1, 1, 1, 1, 1, 1,	//  20 - 29
	1, 1, 1, 1, 1, 1, 1, 1, 1, 1,	//  30 - 39
	1, 1, 1, 1, 1, 1, 1, 1, 1, 1,	//  40 - 49
	1, 1, 1, 1, 1, 1, 1, 1, 2, 1,	//  50 - 59
	1, 1, 1, 1, 1, 1, 1, 1, 1, 1,	//  60 - 69
	1			//  70
};

static void hw0_irqdispatch(int irq)
{
	/* find out which interrupt */
	irq = PNX8550_GIC_VECTOR_0 >> 3;

	if (irq == 0) {
		printk("hw0_irqdispatch: irq 0, spurious interrupt?\n");
		return;
	}
	do_IRQ(PNX8550_INT_GIC_MIN + irq);
}


static void timer_irqdispatch(int irq)
{
	irq = (0x01c0 & read_c0_config7()) >> 6;

	if (unlikely(irq == 0)) {
		printk("timer_irqdispatch: irq 0, spurious interrupt?\n");
		return;
	}

	if (irq & 0x1)
		do_IRQ(PNX8550_INT_TIMER1);
	if (irq & 0x2)
		do_IRQ(PNX8550_INT_TIMER2);
	if (irq & 0x4)
		do_IRQ(PNX8550_INT_TIMER3);
}

asmlinkage void plat_irq_dispatch(void)
{
	unsigned int pending = read_c0_status() & read_c0_cause() & ST0_IM;

	if (pending & STATUSF_IP2)
		hw0_irqdispatch(2);
	else if (pending & STATUSF_IP7) {
		if (read_c0_config7() & 0x01c0)
			timer_irqdispatch(7);
	} else
		spurious_interrupt();
}

static inline void modify_cp0_intmask(unsigned clr_mask, unsigned set_mask)
{
	unsigned long status = read_c0_status();

	status &= ~((clr_mask & 0xFF) << 8);
	status |= (set_mask & 0xFF) << 8;

	write_c0_status(status);
}

static inline void mask_gic_int(unsigned int irq_nr)
{
	/* interrupt disabled, bit 26(WE_ENABLE)=1 and bit 16(enable)=0 */
	PNX8550_GIC_REQ(irq_nr) = 1<<28; /* set priority to 0 */
}

static inline void unmask_gic_int(unsigned int irq_nr)
{
	/* set prio mask to lower four bits and enable interrupt */
	PNX8550_GIC_REQ(irq_nr) = (1<<26 | 1<<16) | (1<<28) | gic_prio[irq_nr];
}

static inline void mask_irq(struct irq_data *d)
{
	unsigned int irq_nr = d->irq;

	if ((PNX8550_INT_CP0_MIN <= irq_nr) && (irq_nr <= PNX8550_INT_CP0_MAX)) {
		modify_cp0_intmask(1 << irq_nr, 0);
	} else if ((PNX8550_INT_GIC_MIN <= irq_nr) &&
		(irq_nr <= PNX8550_INT_GIC_MAX)) {
		mask_gic_int(irq_nr - PNX8550_INT_GIC_MIN);
	} else if ((PNX8550_INT_TIMER_MIN <= irq_nr) &&
		(irq_nr <= PNX8550_INT_TIMER_MAX)) {
		modify_cp0_intmask(1 << 7, 0);
	} else {
		printk("mask_irq: irq %d doesn't exist!\n", irq_nr);
	}
}

static inline void unmask_irq(struct irq_data *d)
{
	unsigned int irq_nr = d->irq;

	if ((PNX8550_INT_CP0_MIN <= irq_nr) && (irq_nr <= PNX8550_INT_CP0_MAX)) {
		modify_cp0_intmask(0, 1 << irq_nr);
	} else if ((PNX8550_INT_GIC_MIN <= irq_nr) &&
		(irq_nr <= PNX8550_INT_GIC_MAX)) {
		unmask_gic_int(irq_nr - PNX8550_INT_GIC_MIN);
	} else if ((PNX8550_INT_TIMER_MIN <= irq_nr) &&
		(irq_nr <= PNX8550_INT_TIMER_MAX)) {
		modify_cp0_intmask(0, 1 << 7);
	} else {
		printk("mask_irq: irq %d doesn't exist!\n", irq_nr);
	}
}

int pnx8550_set_gic_priority(int irq, int priority)
{
	int gic_irq = irq-PNX8550_INT_GIC_MIN;
	int prev_priority = PNX8550_GIC_REQ(gic_irq) & 0xf;

        gic_prio[gic_irq] = priority;
	PNX8550_GIC_REQ(gic_irq) |= (0x10000000 | gic_prio[gic_irq]);

	return prev_priority;
}

static struct irq_chip level_irq_type = {
	.name =		"PNX Level IRQ",
	.irq_mask =	mask_irq,
	.irq_unmask =	unmask_irq,
};

static struct irqaction gic_action = {
	.handler =	no_action,
	.flags =	IRQF_DISABLED,
	.name =		"GIC",
};

static struct irqaction timer_action = {
	.handler =	no_action,
	.flags =	IRQF_DISABLED | IRQF_TIMER,
	.name =		"Timer",
};

void __init arch_init_irq(void)
{
	int i;
	int configPR;

	for (i = 0; i < PNX8550_INT_CP0_TOTINT; i++)
<<<<<<< HEAD
		set_irq_chip_and_handler(i, &level_irq_type, handle_level_irq);
=======
		irq_set_chip_and_handler(i, &level_irq_type, handle_level_irq);
>>>>>>> 00b317a4

	/* init of GIC/IPC interrupts */
	/* should be done before cp0 since cp0 init enables the GIC int */
	for (i = PNX8550_INT_GIC_MIN; i <= PNX8550_INT_GIC_MAX; i++) {
		int gic_int_line = i - PNX8550_INT_GIC_MIN;
		if (gic_int_line == 0 )
			continue;	// don't fiddle with int 0
		/*
		 * enable change of TARGET, ENABLE and ACTIVE_LOW bits
		 * set TARGET        0 to route through hw0 interrupt
		 * set ACTIVE_LOW    0 active high  (correct?)
		 *
		 * We really should setup an interrupt description table
		 * to do this nicely.
		 * Note, PCI INTA is active low on the bus, but inverted
		 * in the GIC, so to us it's active high.
		 */
		PNX8550_GIC_REQ(i - PNX8550_INT_GIC_MIN) = 0x1E000000;

		/* mask/priority is still 0 so we will not get any
		 * interrupts until it is unmasked */

		irq_set_chip_and_handler(i, &level_irq_type, handle_level_irq);
	}

	/* Priority level 0 */
	PNX8550_GIC_PRIMASK_0 = PNX8550_GIC_PRIMASK_1 = 0;

	/* Set int vector table address */
	PNX8550_GIC_VECTOR_0 = PNX8550_GIC_VECTOR_1 = 0;

	irq_set_chip_and_handler(MIPS_CPU_GIC_IRQ, &level_irq_type,
				 handle_level_irq);
	setup_irq(MIPS_CPU_GIC_IRQ, &gic_action);

	/* init of Timer interrupts */
	for (i = PNX8550_INT_TIMER_MIN; i <= PNX8550_INT_TIMER_MAX; i++)
		irq_set_chip_and_handler(i, &level_irq_type, handle_level_irq);

	/* Stop Timer 1-3 */
	configPR = read_c0_config7();
	configPR |= 0x00000038;
	write_c0_config7(configPR);

	irq_set_chip_and_handler(MIPS_CPU_TIMER_IRQ, &level_irq_type,
				 handle_level_irq);
	setup_irq(MIPS_CPU_TIMER_IRQ, &timer_action);
}

EXPORT_SYMBOL(pnx8550_set_gic_priority);<|MERGE_RESOLUTION|>--- conflicted
+++ resolved
@@ -183,11 +183,7 @@
 	int configPR;
 
 	for (i = 0; i < PNX8550_INT_CP0_TOTINT; i++)
-<<<<<<< HEAD
-		set_irq_chip_and_handler(i, &level_irq_type, handle_level_irq);
-=======
 		irq_set_chip_and_handler(i, &level_irq_type, handle_level_irq);
->>>>>>> 00b317a4
 
 	/* init of GIC/IPC interrupts */
 	/* should be done before cp0 since cp0 init enables the GIC int */
