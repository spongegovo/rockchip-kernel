--- conflicted
+++ resolved
@@ -34,14 +34,11 @@
  */
 #define HVC_SET_VECTORS 1
 
-<<<<<<< HEAD
-=======
 /*
  * HVC_SOFT_RESTART - CPU soft reset, used by the cpu_soft_restart routine.
  */
 #define HVC_SOFT_RESTART 2
 
->>>>>>> 2f68ef75
 #define BOOT_CPU_MODE_EL1	(0xe11)
 #define BOOT_CPU_MODE_EL2	(0xe12)
 
