--- conflicted
+++ resolved
@@ -549,10 +549,7 @@
 source kernel/Kconfig.hz
 
 config ARCH_SUPPORTS_DEBUG_PAGEALLOC
-<<<<<<< HEAD
-=======
 	depends on !HIBERNATION
->>>>>>> 2f68ef75
 	def_bool y
 
 config ARCH_HAS_HOLES_MEMORYMODEL
@@ -813,11 +810,7 @@
 
 config RANDOMIZE_BASE
 	bool "Randomize the address of the kernel image"
-<<<<<<< HEAD
-	select ARM64_MODULE_PLTS
-=======
 	select ARM64_MODULE_PLTS if MODULES
->>>>>>> 2f68ef75
 	select RELOCATABLE
 	help
 	  Randomizes the virtual address at which the kernel image is
