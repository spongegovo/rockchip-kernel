/*
 * Based on arch/arm/mm/init.c
 *
 * Copyright (C) 1995-2005 Russell King
 * Copyright (C) 2012 ARM Ltd.
 *
 * This program is free software; you can redistribute it and/or modify
 * it under the terms of the GNU General Public License version 2 as
 * published by the Free Software Foundation.
 *
 * This program is distributed in the hope that it will be useful,
 * but WITHOUT ANY WARRANTY; without even the implied warranty of
 * MERCHANTABILITY or FITNESS FOR A PARTICULAR PURPOSE.  See the
 * GNU General Public License for more details.
 *
 * You should have received a copy of the GNU General Public License
 * along with this program.  If not, see <http://www.gnu.org/licenses/>.
 */

#include <linux/kernel.h>
#include <linux/export.h>
#include <linux/errno.h>
#include <linux/swap.h>
#include <linux/init.h>
#include <linux/bootmem.h>
#include <linux/mman.h>
#include <linux/nodemask.h>
#include <linux/initrd.h>
#include <linux/gfp.h>
#include <linux/memblock.h>
#include <linux/sort.h>
#include <linux/of.h>
#include <linux/of_fdt.h>
#include <linux/dma-mapping.h>
#include <linux/dma-contiguous.h>
#include <linux/efi.h>
#include <linux/swiotlb.h>
#include <linux/kexec.h>
#include <linux/crash_dump.h>

#include <asm/boot.h>
#include <asm/fixmap.h>
#include <asm/kasan.h>
#include <asm/kernel-pgtable.h>
#include <asm/memory.h>
#include <asm/sections.h>
#include <asm/setup.h>
#include <asm/sizes.h>
#include <asm/tlb.h>
#include <asm/alternative.h>

#include "mm.h"

/*
 * We need to be able to catch inadvertent references to memstart_addr
 * that occur (potentially in generic code) before arm64_memblock_init()
 * executes, which assigns it its actual value. So use a default value
 * that cannot be mistaken for a real physical address.
 */
s64 memstart_addr __read_mostly = -1;
phys_addr_t arm64_dma_phys_limit __read_mostly;

#ifdef CONFIG_BLK_DEV_INITRD
static int __init early_initrd(char *p)
{
	unsigned long start, size;
	char *endp;

	start = memparse(p, &endp);
	if (*endp == ',') {
		size = memparse(endp + 1, NULL);

		initrd_start = start;
		initrd_end = start + size;
	}
	return 0;
}
early_param("initrd", early_initrd);
#endif

#ifdef CONFIG_KEXEC_CORE
/*
 * reserve_crashkernel() - reserves memory for crash kernel
 *
 * This function reserves memory area given in "crashkernel=" kernel command
 * line parameter. The memory reserved is used by dump capture kernel when
 * primary kernel is crashing.
 */
static void __init reserve_crashkernel(void)
{
	unsigned long long crash_base, crash_size;
	int ret;

	ret = parse_crashkernel(boot_command_line, memblock_phys_mem_size(),
				&crash_size, &crash_base);
	/* no crashkernel= or invalid value specified */
	if (ret || !crash_size)
		return;

	crash_size = PAGE_ALIGN(crash_size);

	if (crash_base == 0) {
		/* Current arm64 boot protocol requires 2MB alignment */
		crash_base = memblock_find_in_range(0, ARCH_LOW_ADDRESS_LIMIT,
				crash_size, SZ_2M);
		if (crash_base == 0) {
			pr_warn("cannot allocate crashkernel (size:0x%llx)\n",
				crash_size);
			return;
		}
	} else {
		/* User specifies base address explicitly. */
		if (!memblock_is_region_memory(crash_base, crash_size)) {
			pr_warn("cannot reserve crashkernel: region is not memory\n");
			return;
		}

		if (memblock_is_region_reserved(crash_base, crash_size)) {
			pr_warn("cannot reserve crashkernel: region overlaps reserved memory\n");
			return;
		}

		if (!IS_ALIGNED(crash_base, SZ_2M)) {
			pr_warn("cannot reserve crashkernel: base address is not 2MB aligned\n");
			return;
		}
	}
	memblock_reserve(crash_base, crash_size);

	pr_info("crashkernel reserved: 0x%016llx - 0x%016llx (%lld MB)\n",
		crash_base, crash_base + crash_size, crash_size >> 20);

	crashk_res.start = crash_base;
	crashk_res.end = crash_base + crash_size - 1;
}

static void __init kexec_reserve_crashkres_pages(void)
{
#ifdef CONFIG_HIBERNATION
	phys_addr_t addr;
	struct page *page;

	if (!crashk_res.end)
		return;

	/*
	 * To reduce the size of hibernation image, all the pages are
	 * marked as Reserved initially.
	 */
	for (addr = crashk_res.start; addr < (crashk_res.end + 1);
			addr += PAGE_SIZE) {
		page = phys_to_page(addr);
		SetPageReserved(page);
	}
#endif
}
#else
static void __init reserve_crashkernel(void)
{
}

static void __init kexec_reserve_crashkres_pages(void)
{
}
#endif /* CONFIG_KEXEC_CORE */

#ifdef CONFIG_CRASH_DUMP
static int __init early_init_dt_scan_elfcorehdr(unsigned long node,
		const char *uname, int depth, void *data)
{
	const __be32 *reg;
	int len;

	if (depth != 1 || strcmp(uname, "chosen") != 0)
		return 0;

	reg = of_get_flat_dt_prop(node, "linux,elfcorehdr", &len);
	if (!reg || (len < (dt_root_addr_cells + dt_root_size_cells)))
		return 1;

	elfcorehdr_addr = dt_mem_next_cell(dt_root_addr_cells, &reg);
	elfcorehdr_size = dt_mem_next_cell(dt_root_size_cells, &reg);

	return 1;
}

/*
 * reserve_elfcorehdr() - reserves memory for elf core header
 *
 * This function reserves the memory occupied by an elf core header
 * described in the device tree. This region contains all the
 * information about primary kernel's core image and is used by a dump
 * capture kernel to access the system memory on primary kernel.
 */
static void __init reserve_elfcorehdr(void)
{
	of_scan_flat_dt(early_init_dt_scan_elfcorehdr, NULL);

	if (!elfcorehdr_size)
		return;

	if (memblock_is_region_reserved(elfcorehdr_addr, elfcorehdr_size)) {
		pr_warn("elfcorehdr is overlapped\n");
		return;
	}

	memblock_reserve(elfcorehdr_addr, elfcorehdr_size);

	pr_info("Reserving %lldKB of memory at 0x%llx for elfcorehdr\n",
		elfcorehdr_size >> 10, elfcorehdr_addr);
}
#else
static void __init reserve_elfcorehdr(void)
{
}
#endif /* CONFIG_CRASH_DUMP */
/*
 * Return the maximum physical address for ZONE_DMA (DMA_BIT_MASK(32)). It
 * currently assumes that for memory starting above 4G, 32-bit devices will
 * use a DMA offset.
 */
static phys_addr_t __init max_zone_dma_phys(void)
{
	phys_addr_t offset = memblock_start_of_DRAM() & GENMASK_ULL(63, 32);
	return min(offset + (1ULL << 32), memblock_end_of_DRAM());
}

static void __init zone_sizes_init(unsigned long min, unsigned long max)
{
	struct memblock_region *reg;
	unsigned long zone_size[MAX_NR_ZONES], zhole_size[MAX_NR_ZONES];
	unsigned long max_dma = min;

	memset(zone_size, 0, sizeof(zone_size));

	/* 4GB maximum for 32-bit only capable devices */
#ifdef CONFIG_ZONE_DMA
	max_dma = PFN_DOWN(arm64_dma_phys_limit);
	zone_size[ZONE_DMA] = max_dma - min;
#endif
	zone_size[ZONE_NORMAL] = max - max_dma;

	memcpy(zhole_size, zone_size, sizeof(zhole_size));

	for_each_memblock(memory, reg) {
		unsigned long start = memblock_region_memory_base_pfn(reg);
		unsigned long end = memblock_region_memory_end_pfn(reg);

		if (start >= max)
			continue;

#ifdef CONFIG_ZONE_DMA
		if (start < max_dma) {
			unsigned long dma_end = min(end, max_dma);
			zhole_size[ZONE_DMA] -= dma_end - start;
		}
#endif
		if (end > max_dma) {
			unsigned long normal_end = min(end, max);
			unsigned long normal_start = max(start, max_dma);
			zhole_size[ZONE_NORMAL] -= normal_end - normal_start;
		}
	}

	free_area_init_node(0, zone_size, min, zhole_size);
}

#ifdef CONFIG_HAVE_ARCH_PFN_VALID
int pfn_valid(unsigned long pfn)
{
	return memblock_is_memory(pfn << PAGE_SHIFT);
}
EXPORT_SYMBOL(pfn_valid);
#endif

#ifndef CONFIG_SPARSEMEM
static void __init arm64_memory_present(void)
{
}
#else
static void __init arm64_memory_present(void)
{
	struct memblock_region *reg;

	for_each_memblock(memory, reg)
		memory_present(0, memblock_region_memory_base_pfn(reg),
			       memblock_region_memory_end_pfn(reg));
}
#endif

static phys_addr_t memory_limit = (phys_addr_t)ULLONG_MAX;

/*
 * Limit the memory size that was specified via FDT.
 */
static int __init early_mem(char *p)
{
	if (!p)
		return 1;

	memory_limit = memparse(p, &p) & PAGE_MASK;
	pr_notice("Memory limited to %lldMB\n", memory_limit >> 20);

	return 0;
}
early_param("mem", early_mem);

static int __init early_init_dt_scan_usablemem(unsigned long node,
		const char *uname, int depth, void *data)
{
	struct memblock_region *usablemem = data;
	const __be32 *reg;
	int len;

	if (depth != 1 || strcmp(uname, "chosen") != 0)
		return 0;

	reg = of_get_flat_dt_prop(node, "linux,usable-memory-range", &len);
	if (!reg || (len < (dt_root_addr_cells + dt_root_size_cells)))
		return 1;

	usablemem->base = dt_mem_next_cell(dt_root_addr_cells, &reg);
	usablemem->size = dt_mem_next_cell(dt_root_size_cells, &reg);

	return 1;
}

static void __init fdt_enforce_memory_region(void)
{
	struct memblock_region reg = {
		.size = 0,
	};

	of_scan_flat_dt(early_init_dt_scan_usablemem, &reg);

	if (reg.size)
		memblock_cap_memory_range(reg.base, reg.size);
}

void __init arm64_memblock_init(void)
{
	const s64 linear_region_size = -(s64)PAGE_OFFSET;

<<<<<<< HEAD
=======
	/* Handle linux,usable-memory-range property */
	fdt_enforce_memory_region();

>>>>>>> 2f68ef75
	/*
	 * Ensure that the linear region takes up exactly half of the kernel
	 * virtual address space. This way, we can distinguish a linear address
	 * from a kernel/module/vmalloc address by testing a single bit.
	 */
	BUILD_BUG_ON(linear_region_size != BIT(VA_BITS - 1));

	/*
	 * Select a suitable value for the base of physical memory.
	 */
	memstart_addr = round_down(memblock_start_of_DRAM(),
				   ARM64_MEMSTART_ALIGN);

	/*
	 * Remove the memory that we will not be able to cover with the
	 * linear mapping. Take care not to clip the kernel which may be
	 * high in memory.
	 */
	memblock_remove(max_t(u64, memstart_addr + linear_region_size, __pa(_end)),
			ULLONG_MAX);
	if (memblock_end_of_DRAM() > linear_region_size)
		memblock_remove(0, memblock_end_of_DRAM() - linear_region_size);

	/*
	 * Apply the memory limit if it was set. Since the kernel may be loaded
	 * high up in memory, add back the kernel region that must be accessible
	 * via the linear mapping.
	 */
	if (memory_limit != (phys_addr_t)ULLONG_MAX) {
		memblock_enforce_memory_limit(memory_limit);
		memblock_add(__pa(_text), (u64)(_end - _text));
	}

	if (IS_ENABLED(CONFIG_RANDOMIZE_BASE)) {
		extern u16 memstart_offset_seed;
		u64 range = linear_region_size -
			    (memblock_end_of_DRAM() - memblock_start_of_DRAM());

		/*
		 * If the size of the linear region exceeds, by a sufficient
		 * margin, the size of the region that the available physical
		 * memory spans, randomize the linear region as well.
		 */
		if (memstart_offset_seed > 0 && range >= ARM64_MEMSTART_ALIGN) {
			range = range / ARM64_MEMSTART_ALIGN + 1;
			memstart_addr -= ARM64_MEMSTART_ALIGN *
					 ((range * memstart_offset_seed) >> 16);
		}
	}

	/*
	 * Register the kernel text, kernel data, initrd, and initial
	 * pagetables with memblock.
	 */
	memblock_reserve(__pa(_text), _end - _text);
#ifdef CONFIG_BLK_DEV_INITRD
	if (initrd_start) {
		memblock_reserve(initrd_start, initrd_end - initrd_start);

		/* the generic initrd code expects virtual addresses */
		initrd_start = __phys_to_virt(initrd_start);
		initrd_end = __phys_to_virt(initrd_end);
	}
#endif

	early_init_fdt_scan_reserved_mem();

	/* 4GB maximum for 32-bit only capable devices */
	if (IS_ENABLED(CONFIG_ZONE_DMA))
		arm64_dma_phys_limit = max_zone_dma_phys();
	else
		arm64_dma_phys_limit = PHYS_MASK + 1;

	reserve_crashkernel();

	reserve_elfcorehdr();

	dma_contiguous_reserve(arm64_dma_phys_limit);

	memblock_allow_resize();
	memblock_dump_all();
}

void __init bootmem_init(void)
{
	unsigned long min, max;

	min = PFN_UP(memblock_start_of_DRAM());
	max = PFN_DOWN(memblock_end_of_DRAM());

	early_memtest(min << PAGE_SHIFT, max << PAGE_SHIFT);

	/*
	 * Sparsemem tries to allocate bootmem in memory_present(), so must be
	 * done after the fixed reservations.
	 */
	arm64_memory_present();

	sparse_init();
	zone_sizes_init(min, max);

	high_memory = __va((max << PAGE_SHIFT) - 1) + 1;
	max_pfn = max_low_pfn = max;
}

#ifndef CONFIG_SPARSEMEM_VMEMMAP
static inline void free_memmap(unsigned long start_pfn, unsigned long end_pfn)
{
	struct page *start_pg, *end_pg;
	unsigned long pg, pgend;

	/*
	 * Convert start_pfn/end_pfn to a struct page pointer.
	 */
	start_pg = pfn_to_page(start_pfn - 1) + 1;
	end_pg = pfn_to_page(end_pfn - 1) + 1;

	/*
	 * Convert to physical addresses, and round start upwards and end
	 * downwards.
	 */
	pg = (unsigned long)PAGE_ALIGN(__pa(start_pg));
	pgend = (unsigned long)__pa(end_pg) & PAGE_MASK;

	/*
	 * If there are free pages between these, free the section of the
	 * memmap array.
	 */
	if (pg < pgend)
		free_bootmem(pg, pgend - pg);
}

/*
 * The mem_map array can get very big. Free the unused area of the memory map.
 */
static void __init free_unused_memmap(void)
{
	unsigned long start, prev_end = 0;
	struct memblock_region *reg;

	for_each_memblock(memory, reg) {
		start = __phys_to_pfn(reg->base);

#ifdef CONFIG_SPARSEMEM
		/*
		 * Take care not to free memmap entries that don't exist due
		 * to SPARSEMEM sections which aren't present.
		 */
		start = min(start, ALIGN(prev_end, PAGES_PER_SECTION));
#endif
		/*
		 * If we had a previous bank, and there is a space between the
		 * current bank and the previous, free it.
		 */
		if (prev_end && prev_end < start)
			free_memmap(prev_end, start);

		/*
		 * Align up here since the VM subsystem insists that the
		 * memmap entries are valid from the bank end aligned to
		 * MAX_ORDER_NR_PAGES.
		 */
		prev_end = ALIGN(__phys_to_pfn(reg->base + reg->size),
				 MAX_ORDER_NR_PAGES);
	}

#ifdef CONFIG_SPARSEMEM
	if (!IS_ALIGNED(prev_end, PAGES_PER_SECTION))
		free_memmap(prev_end, ALIGN(prev_end, PAGES_PER_SECTION));
#endif
}
#endif	/* !CONFIG_SPARSEMEM_VMEMMAP */

/*
 * mem_init() marks the free areas in the mem_map and tells us how much memory
 * is free.  This is done after various parts of the system have claimed their
 * memory after the kernel image.
 */
void __init mem_init(void)
{
	swiotlb_init(1);

	set_max_mapnr(pfn_to_page(max_pfn) - mem_map);

#ifndef CONFIG_SPARSEMEM_VMEMMAP
	free_unused_memmap();
#endif
	/* this will put all unused low memory onto the freelists */
	free_all_bootmem();

	kexec_reserve_crashkres_pages();

	mem_init_print_info(NULL);

#define MLK(b, t) b, t, ((t) - (b)) >> 10
#define MLM(b, t) b, t, ((t) - (b)) >> 20
#define MLG(b, t) b, t, ((t) - (b)) >> 30
#define MLK_ROUNDUP(b, t) b, t, DIV_ROUND_UP(((t) - (b)), SZ_1K)

	pr_notice("Virtual kernel memory layout:\n"
#ifdef CONFIG_KASAN
		  "    kasan   : 0x%16lx - 0x%16lx   (%6ld GB)\n"
#endif
		  "    modules : 0x%16lx - 0x%16lx   (%6ld MB)\n"
		  "    vmalloc : 0x%16lx - 0x%16lx   (%6ld GB)\n"
		  "      .init : 0x%p" " - 0x%p" "   (%6ld KB)\n"
		  "      .text : 0x%p" " - 0x%p" "   (%6ld KB)\n"
		  "    .rodata : 0x%p" " - 0x%p" "   (%6ld KB)\n"
		  "      .data : 0x%p" " - 0x%p" "   (%6ld KB)\n"
#ifdef CONFIG_SPARSEMEM_VMEMMAP
		  "    vmemmap : 0x%16lx - 0x%16lx   (%6ld GB maximum)\n"
		  "              0x%16lx - 0x%16lx   (%6ld MB actual)\n"
#endif
		  "    fixed   : 0x%16lx - 0x%16lx   (%6ld KB)\n"
		  "    PCI I/O : 0x%16lx - 0x%16lx   (%6ld MB)\n"
		  "    memory  : 0x%16lx - 0x%16lx   (%6ld MB)\n",
#ifdef CONFIG_KASAN
		  MLG(KASAN_SHADOW_START, KASAN_SHADOW_END),
#endif
		  MLM(MODULES_VADDR, MODULES_END),
		  MLG(VMALLOC_START, VMALLOC_END),
		  MLK_ROUNDUP(__init_begin, __init_end),
		  MLK_ROUNDUP(_text, __start_rodata),
		  MLK_ROUNDUP(__start_rodata, _etext),
		  MLK_ROUNDUP(_sdata, _edata),
#ifdef CONFIG_SPARSEMEM_VMEMMAP
		  MLG(VMEMMAP_START,
		      VMEMMAP_START + VMEMMAP_SIZE),
		  MLM((unsigned long)phys_to_page(memblock_start_of_DRAM()),
		      (unsigned long)virt_to_page(high_memory)),
#endif
		  MLK(FIXADDR_START, FIXADDR_TOP),
		  MLM(PCI_IO_START, PCI_IO_END),
		  MLM(__phys_to_virt(memblock_start_of_DRAM()),
		      (unsigned long)high_memory));

#undef MLK
#undef MLM
#undef MLK_ROUNDUP

	/*
	 * Check boundaries twice: Some fundamental inconsistencies can be
	 * detected at build time already.
	 */
#ifdef CONFIG_COMPAT
	BUILD_BUG_ON(TASK_SIZE_32			> TASK_SIZE_64);
#endif
	BUILD_BUG_ON(TASK_SIZE_64			> MODULES_VADDR);
	BUG_ON(TASK_SIZE_64				> MODULES_VADDR);

	if (PAGE_SIZE >= 16384 && get_num_physpages() <= 128) {
		extern int sysctl_overcommit_memory;
		/*
		 * On a machine this small we won't get anywhere without
		 * overcommit, so turn it on by default.
		 */
		sysctl_overcommit_memory = OVERCOMMIT_ALWAYS;
	}
}

void free_initmem(void)
{
	free_initmem_default(0);
	fixup_init();
}

#ifdef CONFIG_BLK_DEV_INITRD

static int keep_initrd __initdata;

void __init free_initrd_mem(unsigned long start, unsigned long end)
{
	if (!keep_initrd)
		free_reserved_area((void *)start, (void *)end, 0, "initrd");
}

static int __init keepinitrd_setup(char *__unused)
{
	keep_initrd = 1;
	return 1;
}

__setup("keepinitrd", keepinitrd_setup);
#endif

/*
 * Dump out memory limit information on panic.
 */
static int dump_mem_limit(struct notifier_block *self, unsigned long v, void *p)
{
	if (memory_limit != (phys_addr_t)ULLONG_MAX) {
		pr_emerg("Memory Limit: %llu MB\n", memory_limit >> 20);
	} else {
		pr_emerg("Memory Limit: none\n");
	}
	return 0;
}

static struct notifier_block mem_limit_notifier = {
	.notifier_call = dump_mem_limit,
};

static int __init register_mem_limit_dumper(void)
{
	atomic_notifier_chain_register(&panic_notifier_list,
				       &mem_limit_notifier);
	return 0;
}
__initcall(register_mem_limit_dumper);<|MERGE_RESOLUTION|>--- conflicted
+++ resolved
@@ -341,12 +341,9 @@
 {
 	const s64 linear_region_size = -(s64)PAGE_OFFSET;
 
-<<<<<<< HEAD
-=======
 	/* Handle linux,usable-memory-range property */
 	fdt_enforce_memory_region();
 
->>>>>>> 2f68ef75
 	/*
 	 * Ensure that the linear region takes up exactly half of the kernel
 	 * virtual address space. This way, we can distinguish a linear address
