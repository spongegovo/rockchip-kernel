/*
 * Based on arch/arm/kernel/ptrace.c
 *
 * By Ross Biro 1/23/92
 * edited by Linus Torvalds
 * ARM modifications Copyright (C) 2000 Russell King
 * Copyright (C) 2012 ARM Ltd.
 *
 * This program is free software; you can redistribute it and/or modify
 * it under the terms of the GNU General Public License version 2 as
 * published by the Free Software Foundation.
 *
 * This program is distributed in the hope that it will be useful,
 * but WITHOUT ANY WARRANTY; without even the implied warranty of
 * MERCHANTABILITY or FITNESS FOR A PARTICULAR PURPOSE.  See the
 * GNU General Public License for more details.
 *
 * You should have received a copy of the GNU General Public License
 * along with this program.  If not, see <http://www.gnu.org/licenses/>.
 */

<<<<<<< HEAD
=======
#include <linux/audit.h>
>>>>>>> 8bea11cc
#include <linux/compat.h>
#include <linux/kernel.h>
#include <linux/sched.h>
#include <linux/mm.h>
#include <linux/smp.h>
#include <linux/ptrace.h>
#include <linux/user.h>
#include <linux/seccomp.h>
#include <linux/security.h>
#include <linux/init.h>
#include <linux/signal.h>
#include <linux/uaccess.h>
#include <linux/perf_event.h>
#include <linux/hw_breakpoint.h>
#include <linux/regset.h>
#include <linux/tracehook.h>
#include <linux/elf.h>

#include <asm/compat.h>
#include <asm/debug-monitors.h>
#include <asm/pgtable.h>
#include <asm/syscall.h>
#include <asm/traps.h>
#include <asm/system_misc.h>

#define CREATE_TRACE_POINTS
#include <trace/events/syscalls.h>

/*
 * TODO: does not yet catch signals sent when the child dies.
 * in exit.c or in signal.c.
 */

/*
 * Called by kernel/ptrace.c when detaching..
 */
void ptrace_disable(struct task_struct *child)
{
}

#ifdef CONFIG_HAVE_HW_BREAKPOINT
/*
 * Handle hitting a HW-breakpoint.
 */
static void ptrace_hbptriggered(struct perf_event *bp,
				struct perf_sample_data *data,
				struct pt_regs *regs)
{
	struct arch_hw_breakpoint *bkpt = counter_arch_bp(bp);
	siginfo_t info = {
		.si_signo	= SIGTRAP,
		.si_errno	= 0,
		.si_code	= TRAP_HWBKPT,
		.si_addr	= (void __user *)(bkpt->trigger),
	};

#ifdef CONFIG_COMPAT
	int i;

	if (!is_compat_task())
		goto send_sig;

	for (i = 0; i < ARM_MAX_BRP; ++i) {
		if (current->thread.debug.hbp_break[i] == bp) {
			info.si_errno = (i << 1) + 1;
			break;
		}
	}
	for (i = ARM_MAX_BRP; i < ARM_MAX_HBP_SLOTS && !bp; ++i) {
		if (current->thread.debug.hbp_watch[i] == bp) {
			info.si_errno = -((i << 1) + 1);
			break;
		}
	}

send_sig:
#endif
	force_sig_info(SIGTRAP, &info, current);
}

/*
 * Unregister breakpoints from this task and reset the pointers in
 * the thread_struct.
 */
void flush_ptrace_hw_breakpoint(struct task_struct *tsk)
{
	int i;
	struct thread_struct *t = &tsk->thread;

	for (i = 0; i < ARM_MAX_BRP; i++) {
		if (t->debug.hbp_break[i]) {
			unregister_hw_breakpoint(t->debug.hbp_break[i]);
			t->debug.hbp_break[i] = NULL;
		}
	}

	for (i = 0; i < ARM_MAX_WRP; i++) {
		if (t->debug.hbp_watch[i]) {
			unregister_hw_breakpoint(t->debug.hbp_watch[i]);
			t->debug.hbp_watch[i] = NULL;
		}
	}
}

void ptrace_hw_copy_thread(struct task_struct *tsk)
{
	memset(&tsk->thread.debug, 0, sizeof(struct debug_info));
}

static struct perf_event *ptrace_hbp_get_event(unsigned int note_type,
					       struct task_struct *tsk,
					       unsigned long idx)
{
	struct perf_event *bp = ERR_PTR(-EINVAL);

	switch (note_type) {
	case NT_ARM_HW_BREAK:
		if (idx < ARM_MAX_BRP)
			bp = tsk->thread.debug.hbp_break[idx];
		break;
	case NT_ARM_HW_WATCH:
		if (idx < ARM_MAX_WRP)
			bp = tsk->thread.debug.hbp_watch[idx];
		break;
	}

	return bp;
}

static int ptrace_hbp_set_event(unsigned int note_type,
				struct task_struct *tsk,
				unsigned long idx,
				struct perf_event *bp)
{
	int err = -EINVAL;

	switch (note_type) {
	case NT_ARM_HW_BREAK:
		if (idx < ARM_MAX_BRP) {
			tsk->thread.debug.hbp_break[idx] = bp;
			err = 0;
		}
		break;
	case NT_ARM_HW_WATCH:
		if (idx < ARM_MAX_WRP) {
			tsk->thread.debug.hbp_watch[idx] = bp;
			err = 0;
		}
		break;
	}

	return err;
}

static struct perf_event *ptrace_hbp_create(unsigned int note_type,
					    struct task_struct *tsk,
					    unsigned long idx)
{
	struct perf_event *bp;
	struct perf_event_attr attr;
	int err, type;

	switch (note_type) {
	case NT_ARM_HW_BREAK:
		type = HW_BREAKPOINT_X;
		break;
	case NT_ARM_HW_WATCH:
		type = HW_BREAKPOINT_RW;
		break;
	default:
		return ERR_PTR(-EINVAL);
	}

	ptrace_breakpoint_init(&attr);

	/*
	 * Initialise fields to sane defaults
	 * (i.e. values that will pass validation).
	 */
	attr.bp_addr	= 0;
	attr.bp_len	= HW_BREAKPOINT_LEN_4;
	attr.bp_type	= type;
	attr.disabled	= 1;

	bp = register_user_hw_breakpoint(&attr, ptrace_hbptriggered, NULL, tsk);
	if (IS_ERR(bp))
		return bp;

	err = ptrace_hbp_set_event(note_type, tsk, idx, bp);
	if (err)
		return ERR_PTR(err);

	return bp;
}

static int ptrace_hbp_fill_attr_ctrl(unsigned int note_type,
				     struct arch_hw_breakpoint_ctrl ctrl,
				     struct perf_event_attr *attr)
{
	int err, len, type, disabled = !ctrl.enabled;

	attr->disabled = disabled;
	if (disabled)
		return 0;

	err = arch_bp_generic_fields(ctrl, &len, &type);
	if (err)
		return err;

	switch (note_type) {
	case NT_ARM_HW_BREAK:
		if ((type & HW_BREAKPOINT_X) != type)
			return -EINVAL;
		break;
	case NT_ARM_HW_WATCH:
		if ((type & HW_BREAKPOINT_RW) != type)
			return -EINVAL;
		break;
	default:
		return -EINVAL;
	}

	attr->bp_len	= len;
	attr->bp_type	= type;

	return 0;
}

static int ptrace_hbp_get_resource_info(unsigned int note_type, u32 *info)
{
	u8 num;
	u32 reg = 0;

	switch (note_type) {
	case NT_ARM_HW_BREAK:
		num = hw_breakpoint_slots(TYPE_INST);
		break;
	case NT_ARM_HW_WATCH:
		num = hw_breakpoint_slots(TYPE_DATA);
		break;
	default:
		return -EINVAL;
	}

	reg |= debug_monitors_arch();
	reg <<= 8;
	reg |= num;

	*info = reg;
	return 0;
}

static int ptrace_hbp_get_ctrl(unsigned int note_type,
			       struct task_struct *tsk,
			       unsigned long idx,
			       u32 *ctrl)
{
	struct perf_event *bp = ptrace_hbp_get_event(note_type, tsk, idx);

	if (IS_ERR(bp))
		return PTR_ERR(bp);

	*ctrl = bp ? encode_ctrl_reg(counter_arch_bp(bp)->ctrl) : 0;
	return 0;
}

static int ptrace_hbp_get_addr(unsigned int note_type,
			       struct task_struct *tsk,
			       unsigned long idx,
			       u64 *addr)
{
	struct perf_event *bp = ptrace_hbp_get_event(note_type, tsk, idx);

	if (IS_ERR(bp))
		return PTR_ERR(bp);

	*addr = bp ? bp->attr.bp_addr : 0;
	return 0;
}

static struct perf_event *ptrace_hbp_get_initialised_bp(unsigned int note_type,
							struct task_struct *tsk,
							unsigned long idx)
{
	struct perf_event *bp = ptrace_hbp_get_event(note_type, tsk, idx);

	if (!bp)
		bp = ptrace_hbp_create(note_type, tsk, idx);

	return bp;
}

static int ptrace_hbp_set_ctrl(unsigned int note_type,
			       struct task_struct *tsk,
			       unsigned long idx,
			       u32 uctrl)
{
	int err;
	struct perf_event *bp;
	struct perf_event_attr attr;
	struct arch_hw_breakpoint_ctrl ctrl;

	bp = ptrace_hbp_get_initialised_bp(note_type, tsk, idx);
	if (IS_ERR(bp)) {
		err = PTR_ERR(bp);
		return err;
	}

	attr = bp->attr;
	decode_ctrl_reg(uctrl, &ctrl);
	err = ptrace_hbp_fill_attr_ctrl(note_type, ctrl, &attr);
	if (err)
		return err;

	return modify_user_hw_breakpoint(bp, &attr);
}

static int ptrace_hbp_set_addr(unsigned int note_type,
			       struct task_struct *tsk,
			       unsigned long idx,
			       u64 addr)
{
	int err;
	struct perf_event *bp;
	struct perf_event_attr attr;

	bp = ptrace_hbp_get_initialised_bp(note_type, tsk, idx);
	if (IS_ERR(bp)) {
		err = PTR_ERR(bp);
		return err;
	}

	attr = bp->attr;
	attr.bp_addr = addr;
	err = modify_user_hw_breakpoint(bp, &attr);
	return err;
}

#define PTRACE_HBP_ADDR_SZ	sizeof(u64)
#define PTRACE_HBP_CTRL_SZ	sizeof(u32)
#define PTRACE_HBP_PAD_SZ	sizeof(u32)

static int hw_break_get(struct task_struct *target,
			const struct user_regset *regset,
			unsigned int pos, unsigned int count,
			void *kbuf, void __user *ubuf)
{
	unsigned int note_type = regset->core_note_type;
	int ret, idx = 0, offset, limit;
	u32 info, ctrl;
	u64 addr;

	/* Resource info */
	ret = ptrace_hbp_get_resource_info(note_type, &info);
	if (ret)
		return ret;

	ret = user_regset_copyout(&pos, &count, &kbuf, &ubuf, &info, 0,
				  sizeof(info));
	if (ret)
		return ret;

	/* Pad */
	offset = offsetof(struct user_hwdebug_state, pad);
	ret = user_regset_copyout_zero(&pos, &count, &kbuf, &ubuf, offset,
				       offset + PTRACE_HBP_PAD_SZ);
	if (ret)
		return ret;

	/* (address, ctrl) registers */
	offset = offsetof(struct user_hwdebug_state, dbg_regs);
	limit = regset->n * regset->size;
	while (count && offset < limit) {
		ret = ptrace_hbp_get_addr(note_type, target, idx, &addr);
		if (ret)
			return ret;
		ret = user_regset_copyout(&pos, &count, &kbuf, &ubuf, &addr,
					  offset, offset + PTRACE_HBP_ADDR_SZ);
		if (ret)
			return ret;
		offset += PTRACE_HBP_ADDR_SZ;

		ret = ptrace_hbp_get_ctrl(note_type, target, idx, &ctrl);
		if (ret)
			return ret;
		ret = user_regset_copyout(&pos, &count, &kbuf, &ubuf, &ctrl,
					  offset, offset + PTRACE_HBP_CTRL_SZ);
		if (ret)
			return ret;
		offset += PTRACE_HBP_CTRL_SZ;

		ret = user_regset_copyout_zero(&pos, &count, &kbuf, &ubuf,
					       offset,
					       offset + PTRACE_HBP_PAD_SZ);
		if (ret)
			return ret;
		offset += PTRACE_HBP_PAD_SZ;
		idx++;
	}

	return 0;
}

static int hw_break_set(struct task_struct *target,
			const struct user_regset *regset,
			unsigned int pos, unsigned int count,
			const void *kbuf, const void __user *ubuf)
{
	unsigned int note_type = regset->core_note_type;
	int ret, idx = 0, offset, limit;
	u32 ctrl;
	u64 addr;

	/* Resource info and pad */
	offset = offsetof(struct user_hwdebug_state, dbg_regs);
	ret = user_regset_copyin_ignore(&pos, &count, &kbuf, &ubuf, 0, offset);
	if (ret)
		return ret;

	/* (address, ctrl) registers */
	limit = regset->n * regset->size;
	while (count && offset < limit) {
		ret = user_regset_copyin(&pos, &count, &kbuf, &ubuf, &addr,
					 offset, offset + PTRACE_HBP_ADDR_SZ);
		if (ret)
			return ret;
		ret = ptrace_hbp_set_addr(note_type, target, idx, addr);
		if (ret)
			return ret;
		offset += PTRACE_HBP_ADDR_SZ;

		ret = user_regset_copyin(&pos, &count, &kbuf, &ubuf, &ctrl,
					 offset, offset + PTRACE_HBP_CTRL_SZ);
		if (ret)
			return ret;
		ret = ptrace_hbp_set_ctrl(note_type, target, idx, ctrl);
		if (ret)
			return ret;
		offset += PTRACE_HBP_CTRL_SZ;

		ret = user_regset_copyin_ignore(&pos, &count, &kbuf, &ubuf,
						offset,
						offset + PTRACE_HBP_PAD_SZ);
		if (ret)
			return ret;
		offset += PTRACE_HBP_PAD_SZ;
		idx++;
	}

	return 0;
}
#endif	/* CONFIG_HAVE_HW_BREAKPOINT */

static int gpr_get(struct task_struct *target,
		   const struct user_regset *regset,
		   unsigned int pos, unsigned int count,
		   void *kbuf, void __user *ubuf)
{
	struct user_pt_regs *uregs = &task_pt_regs(target)->user_regs;
	return user_regset_copyout(&pos, &count, &kbuf, &ubuf, uregs, 0, -1);
}

static int gpr_set(struct task_struct *target, const struct user_regset *regset,
		   unsigned int pos, unsigned int count,
		   const void *kbuf, const void __user *ubuf)
{
	int ret;
	struct user_pt_regs newregs;

	ret = user_regset_copyin(&pos, &count, &kbuf, &ubuf, &newregs, 0, -1);
	if (ret)
		return ret;

	if (!valid_user_regs(&newregs))
		return -EINVAL;

	task_pt_regs(target)->user_regs = newregs;
	return 0;
}

/*
 * TODO: update fp accessors for lazy context switching (sync/flush hwstate)
 */
static int fpr_get(struct task_struct *target, const struct user_regset *regset,
		   unsigned int pos, unsigned int count,
		   void *kbuf, void __user *ubuf)
{
	struct user_fpsimd_state *uregs;
	uregs = &target->thread.fpsimd_state.user_fpsimd;
	return user_regset_copyout(&pos, &count, &kbuf, &ubuf, uregs, 0, -1);
}

static int fpr_set(struct task_struct *target, const struct user_regset *regset,
		   unsigned int pos, unsigned int count,
		   const void *kbuf, const void __user *ubuf)
{
	int ret;
	struct user_fpsimd_state newstate;

	ret = user_regset_copyin(&pos, &count, &kbuf, &ubuf, &newstate, 0, -1);
	if (ret)
		return ret;

	target->thread.fpsimd_state.user_fpsimd = newstate;
	fpsimd_flush_task_state(target);
	return ret;
}

static int tls_get(struct task_struct *target, const struct user_regset *regset,
		   unsigned int pos, unsigned int count,
		   void *kbuf, void __user *ubuf)
{
	unsigned long *tls = &target->thread.tp_value;
	return user_regset_copyout(&pos, &count, &kbuf, &ubuf, tls, 0, -1);
}

static int tls_set(struct task_struct *target, const struct user_regset *regset,
		   unsigned int pos, unsigned int count,
		   const void *kbuf, const void __user *ubuf)
{
	int ret;
	unsigned long tls;

	ret = user_regset_copyin(&pos, &count, &kbuf, &ubuf, &tls, 0, -1);
	if (ret)
		return ret;

	target->thread.tp_value = tls;
	return ret;
}

static int system_call_get(struct task_struct *target,
			   const struct user_regset *regset,
			   unsigned int pos, unsigned int count,
			   void *kbuf, void __user *ubuf)
{
	int syscallno = task_pt_regs(target)->syscallno;

	return user_regset_copyout(&pos, &count, &kbuf, &ubuf,
				   &syscallno, 0, -1);
}

static int system_call_set(struct task_struct *target,
			   const struct user_regset *regset,
			   unsigned int pos, unsigned int count,
			   const void *kbuf, const void __user *ubuf)
{
	int syscallno, ret;

	ret = user_regset_copyin(&pos, &count, &kbuf, &ubuf, &syscallno, 0, -1);
	if (ret)
		return ret;

	task_pt_regs(target)->syscallno = syscallno;
	return ret;
}

enum aarch64_regset {
	REGSET_GPR,
	REGSET_FPR,
	REGSET_TLS,
#ifdef CONFIG_HAVE_HW_BREAKPOINT
	REGSET_HW_BREAK,
	REGSET_HW_WATCH,
#endif
	REGSET_SYSTEM_CALL,
};

static const struct user_regset aarch64_regsets[] = {
	[REGSET_GPR] = {
		.core_note_type = NT_PRSTATUS,
		.n = sizeof(struct user_pt_regs) / sizeof(u64),
		.size = sizeof(u64),
		.align = sizeof(u64),
		.get = gpr_get,
		.set = gpr_set
	},
	[REGSET_FPR] = {
		.core_note_type = NT_PRFPREG,
		.n = sizeof(struct user_fpsimd_state) / sizeof(u32),
		/*
		 * We pretend we have 32-bit registers because the fpsr and
		 * fpcr are 32-bits wide.
		 */
		.size = sizeof(u32),
		.align = sizeof(u32),
		.get = fpr_get,
		.set = fpr_set
	},
	[REGSET_TLS] = {
		.core_note_type = NT_ARM_TLS,
		.n = 1,
		.size = sizeof(void *),
		.align = sizeof(void *),
		.get = tls_get,
		.set = tls_set,
	},
#ifdef CONFIG_HAVE_HW_BREAKPOINT
	[REGSET_HW_BREAK] = {
		.core_note_type = NT_ARM_HW_BREAK,
		.n = sizeof(struct user_hwdebug_state) / sizeof(u32),
		.size = sizeof(u32),
		.align = sizeof(u32),
		.get = hw_break_get,
		.set = hw_break_set,
	},
	[REGSET_HW_WATCH] = {
		.core_note_type = NT_ARM_HW_WATCH,
		.n = sizeof(struct user_hwdebug_state) / sizeof(u32),
		.size = sizeof(u32),
		.align = sizeof(u32),
		.get = hw_break_get,
		.set = hw_break_set,
	},
#endif
	[REGSET_SYSTEM_CALL] = {
		.core_note_type = NT_ARM_SYSTEM_CALL,
		.n = 1,
		.size = sizeof(int),
		.align = sizeof(int),
		.get = system_call_get,
		.set = system_call_set,
	},
};

static const struct user_regset_view user_aarch64_view = {
	.name = "aarch64", .e_machine = EM_AARCH64,
	.regsets = aarch64_regsets, .n = ARRAY_SIZE(aarch64_regsets)
};

#ifdef CONFIG_COMPAT
#include <linux/compat.h>

enum compat_regset {
	REGSET_COMPAT_GPR,
	REGSET_COMPAT_VFP,
};

static int compat_gpr_get(struct task_struct *target,
			  const struct user_regset *regset,
			  unsigned int pos, unsigned int count,
			  void *kbuf, void __user *ubuf)
{
	int ret = 0;
	unsigned int i, start, num_regs;

	/* Calculate the number of AArch32 registers contained in count */
	num_regs = count / regset->size;

	/* Convert pos into an register number */
	start = pos / regset->size;

	if (start + num_regs > regset->n)
		return -EIO;

	for (i = 0; i < num_regs; ++i) {
		unsigned int idx = start + i;
		compat_ulong_t reg;

		switch (idx) {
		case 15:
			reg = task_pt_regs(target)->pc;
			break;
		case 16:
			reg = task_pt_regs(target)->pstate;
			break;
		case 17:
			reg = task_pt_regs(target)->orig_x0;
			break;
		default:
			reg = task_pt_regs(target)->regs[idx];
		}

		if (kbuf) {
			memcpy(kbuf, &reg, sizeof(reg));
			kbuf += sizeof(reg);
		} else {
			ret = copy_to_user(ubuf, &reg, sizeof(reg));
			if (ret)
				break;

			ubuf += sizeof(reg);
		}
	}

	return ret;
}

static int compat_gpr_set(struct task_struct *target,
			  const struct user_regset *regset,
			  unsigned int pos, unsigned int count,
			  const void *kbuf, const void __user *ubuf)
{
	struct pt_regs newregs;
	int ret = 0;
	unsigned int i, start, num_regs;

	/* Calculate the number of AArch32 registers contained in count */
	num_regs = count / regset->size;

	/* Convert pos into an register number */
	start = pos / regset->size;

	if (start + num_regs > regset->n)
		return -EIO;

	newregs = *task_pt_regs(target);

	for (i = 0; i < num_regs; ++i) {
		unsigned int idx = start + i;
		compat_ulong_t reg;

		if (kbuf) {
			memcpy(&reg, kbuf, sizeof(reg));
			kbuf += sizeof(reg);
		} else {
			ret = copy_from_user(&reg, ubuf, sizeof(reg));
			if (ret)
				return ret;

			ubuf += sizeof(reg);
		}

		switch (idx) {
		case 15:
			newregs.pc = reg;
			break;
		case 16:
			newregs.pstate = reg;
			break;
		case 17:
			newregs.orig_x0 = reg;
			break;
		default:
			newregs.regs[idx] = reg;
		}

	}

	if (valid_user_regs(&newregs.user_regs))
		*task_pt_regs(target) = newregs;
	else
		ret = -EINVAL;

	return ret;
}

static int compat_vfp_get(struct task_struct *target,
			  const struct user_regset *regset,
			  unsigned int pos, unsigned int count,
			  void *kbuf, void __user *ubuf)
{
	struct user_fpsimd_state *uregs;
	compat_ulong_t fpscr;
	int ret;

	uregs = &target->thread.fpsimd_state.user_fpsimd;

	/*
	 * The VFP registers are packed into the fpsimd_state, so they all sit
	 * nicely together for us. We just need to create the fpscr separately.
	 */
	ret = user_regset_copyout(&pos, &count, &kbuf, &ubuf, uregs, 0,
				  VFP_STATE_SIZE - sizeof(compat_ulong_t));

	if (count && !ret) {
		fpscr = (uregs->fpsr & VFP_FPSCR_STAT_MASK) |
			(uregs->fpcr & VFP_FPSCR_CTRL_MASK);
		ret = put_user(fpscr, (compat_ulong_t *)ubuf);
	}

	return ret;
}

static int compat_vfp_set(struct task_struct *target,
			  const struct user_regset *regset,
			  unsigned int pos, unsigned int count,
			  const void *kbuf, const void __user *ubuf)
{
	struct user_fpsimd_state *uregs;
	compat_ulong_t fpscr;
	int ret;

	if (pos + count > VFP_STATE_SIZE)
		return -EIO;

	uregs = &target->thread.fpsimd_state.user_fpsimd;

	ret = user_regset_copyin(&pos, &count, &kbuf, &ubuf, uregs, 0,
				 VFP_STATE_SIZE - sizeof(compat_ulong_t));

	if (count && !ret) {
		ret = get_user(fpscr, (compat_ulong_t *)ubuf);
		uregs->fpsr = fpscr & VFP_FPSCR_STAT_MASK;
		uregs->fpcr = fpscr & VFP_FPSCR_CTRL_MASK;
	}

	fpsimd_flush_task_state(target);
	return ret;
}

static const struct user_regset aarch32_regsets[] = {
	[REGSET_COMPAT_GPR] = {
		.core_note_type = NT_PRSTATUS,
		.n = COMPAT_ELF_NGREG,
		.size = sizeof(compat_elf_greg_t),
		.align = sizeof(compat_elf_greg_t),
		.get = compat_gpr_get,
		.set = compat_gpr_set
	},
	[REGSET_COMPAT_VFP] = {
		.core_note_type = NT_ARM_VFP,
		.n = VFP_STATE_SIZE / sizeof(compat_ulong_t),
		.size = sizeof(compat_ulong_t),
		.align = sizeof(compat_ulong_t),
		.get = compat_vfp_get,
		.set = compat_vfp_set
	},
};

static const struct user_regset_view user_aarch32_view = {
	.name = "aarch32", .e_machine = EM_ARM,
	.regsets = aarch32_regsets, .n = ARRAY_SIZE(aarch32_regsets)
};

static int compat_ptrace_read_user(struct task_struct *tsk, compat_ulong_t off,
				   compat_ulong_t __user *ret)
{
	compat_ulong_t tmp;

	if (off & 3)
		return -EIO;

	if (off == COMPAT_PT_TEXT_ADDR)
		tmp = tsk->mm->start_code;
	else if (off == COMPAT_PT_DATA_ADDR)
		tmp = tsk->mm->start_data;
	else if (off == COMPAT_PT_TEXT_END_ADDR)
		tmp = tsk->mm->end_code;
	else if (off < sizeof(compat_elf_gregset_t))
		return copy_regset_to_user(tsk, &user_aarch32_view,
					   REGSET_COMPAT_GPR, off,
					   sizeof(compat_ulong_t), ret);
	else if (off >= COMPAT_USER_SZ)
		return -EIO;
	else
		tmp = 0;

	return put_user(tmp, ret);
}

static int compat_ptrace_write_user(struct task_struct *tsk, compat_ulong_t off,
				    compat_ulong_t val)
{
	int ret;
	mm_segment_t old_fs = get_fs();

	if (off & 3 || off >= COMPAT_USER_SZ)
		return -EIO;

	if (off >= sizeof(compat_elf_gregset_t))
		return 0;

	set_fs(KERNEL_DS);
	ret = copy_regset_from_user(tsk, &user_aarch32_view,
				    REGSET_COMPAT_GPR, off,
				    sizeof(compat_ulong_t),
				    &val);
	set_fs(old_fs);

	return ret;
}

#ifdef CONFIG_HAVE_HW_BREAKPOINT

/*
 * Convert a virtual register number into an index for a thread_info
 * breakpoint array. Breakpoints are identified using positive numbers
 * whilst watchpoints are negative. The registers are laid out as pairs
 * of (address, control), each pair mapping to a unique hw_breakpoint struct.
 * Register 0 is reserved for describing resource information.
 */
static int compat_ptrace_hbp_num_to_idx(compat_long_t num)
{
	return (abs(num) - 1) >> 1;
}

static int compat_ptrace_hbp_get_resource_info(u32 *kdata)
{
	u8 num_brps, num_wrps, debug_arch, wp_len;
	u32 reg = 0;

	num_brps	= hw_breakpoint_slots(TYPE_INST);
	num_wrps	= hw_breakpoint_slots(TYPE_DATA);

	debug_arch	= debug_monitors_arch();
	wp_len		= 8;
	reg		|= debug_arch;
	reg		<<= 8;
	reg		|= wp_len;
	reg		<<= 8;
	reg		|= num_wrps;
	reg		<<= 8;
	reg		|= num_brps;

	*kdata = reg;
	return 0;
}

static int compat_ptrace_hbp_get(unsigned int note_type,
				 struct task_struct *tsk,
				 compat_long_t num,
				 u32 *kdata)
{
	u64 addr = 0;
	u32 ctrl = 0;

	int err, idx = compat_ptrace_hbp_num_to_idx(num);;

	if (num & 1) {
		err = ptrace_hbp_get_addr(note_type, tsk, idx, &addr);
		*kdata = (u32)addr;
	} else {
		err = ptrace_hbp_get_ctrl(note_type, tsk, idx, &ctrl);
		*kdata = ctrl;
	}

	return err;
}

static int compat_ptrace_hbp_set(unsigned int note_type,
				 struct task_struct *tsk,
				 compat_long_t num,
				 u32 *kdata)
{
	u64 addr;
	u32 ctrl;

	int err, idx = compat_ptrace_hbp_num_to_idx(num);

	if (num & 1) {
		addr = *kdata;
		err = ptrace_hbp_set_addr(note_type, tsk, idx, addr);
	} else {
		ctrl = *kdata;
		err = ptrace_hbp_set_ctrl(note_type, tsk, idx, ctrl);
	}

	return err;
}

static int compat_ptrace_gethbpregs(struct task_struct *tsk, compat_long_t num,
				    compat_ulong_t __user *data)
{
	int ret;
	u32 kdata;
	mm_segment_t old_fs = get_fs();

	set_fs(KERNEL_DS);
	/* Watchpoint */
	if (num < 0) {
		ret = compat_ptrace_hbp_get(NT_ARM_HW_WATCH, tsk, num, &kdata);
	/* Resource info */
	} else if (num == 0) {
		ret = compat_ptrace_hbp_get_resource_info(&kdata);
	/* Breakpoint */
	} else {
		ret = compat_ptrace_hbp_get(NT_ARM_HW_BREAK, tsk, num, &kdata);
	}
	set_fs(old_fs);

	if (!ret)
		ret = put_user(kdata, data);

	return ret;
}

static int compat_ptrace_sethbpregs(struct task_struct *tsk, compat_long_t num,
				    compat_ulong_t __user *data)
{
	int ret;
	u32 kdata = 0;
	mm_segment_t old_fs = get_fs();

	if (num == 0)
		return 0;

	ret = get_user(kdata, data);
	if (ret)
		return ret;

	set_fs(KERNEL_DS);
	if (num < 0)
		ret = compat_ptrace_hbp_set(NT_ARM_HW_WATCH, tsk, num, &kdata);
	else
		ret = compat_ptrace_hbp_set(NT_ARM_HW_BREAK, tsk, num, &kdata);
	set_fs(old_fs);

	return ret;
}
#endif	/* CONFIG_HAVE_HW_BREAKPOINT */

long compat_arch_ptrace(struct task_struct *child, compat_long_t request,
			compat_ulong_t caddr, compat_ulong_t cdata)
{
	unsigned long addr = caddr;
	unsigned long data = cdata;
	void __user *datap = compat_ptr(data);
	int ret;

	switch (request) {
		case PTRACE_PEEKUSR:
			ret = compat_ptrace_read_user(child, addr, datap);
			break;

		case PTRACE_POKEUSR:
			ret = compat_ptrace_write_user(child, addr, data);
			break;

		case COMPAT_PTRACE_GETREGS:
			ret = copy_regset_to_user(child,
						  &user_aarch32_view,
						  REGSET_COMPAT_GPR,
						  0, sizeof(compat_elf_gregset_t),
						  datap);
			break;

		case COMPAT_PTRACE_SETREGS:
			ret = copy_regset_from_user(child,
						    &user_aarch32_view,
						    REGSET_COMPAT_GPR,
						    0, sizeof(compat_elf_gregset_t),
						    datap);
			break;

		case COMPAT_PTRACE_GET_THREAD_AREA:
			ret = put_user((compat_ulong_t)child->thread.tp_value,
				       (compat_ulong_t __user *)datap);
			break;

		case COMPAT_PTRACE_SET_SYSCALL:
			task_pt_regs(child)->syscallno = data;
			ret = 0;
			break;

		case COMPAT_PTRACE_GETVFPREGS:
			ret = copy_regset_to_user(child,
						  &user_aarch32_view,
						  REGSET_COMPAT_VFP,
						  0, VFP_STATE_SIZE,
						  datap);
			break;

		case COMPAT_PTRACE_SETVFPREGS:
			ret = copy_regset_from_user(child,
						    &user_aarch32_view,
						    REGSET_COMPAT_VFP,
						    0, VFP_STATE_SIZE,
						    datap);
			break;

#ifdef CONFIG_HAVE_HW_BREAKPOINT
		case COMPAT_PTRACE_GETHBPREGS:
			ret = compat_ptrace_gethbpregs(child, addr, datap);
			break;

		case COMPAT_PTRACE_SETHBPREGS:
			ret = compat_ptrace_sethbpregs(child, addr, datap);
			break;
#endif

		default:
			ret = compat_ptrace_request(child, request, addr,
						    data);
			break;
	}

	return ret;
}
#endif /* CONFIG_COMPAT */

const struct user_regset_view *task_user_regset_view(struct task_struct *task)
{
#ifdef CONFIG_COMPAT
	if (is_compat_thread(task_thread_info(task)))
		return &user_aarch32_view;
#endif
	return &user_aarch64_view;
}

long arch_ptrace(struct task_struct *child, long request,
		 unsigned long addr, unsigned long data)
{
	int ret;

	switch (request) {
		case PTRACE_SET_SYSCALL:
			task_pt_regs(child)->syscallno = data;
			ret = 0;
			break;
		default:
			ret = ptrace_request(child, request, addr, data);
			break;
	}

	return ret;
}

enum ptrace_syscall_dir {
	PTRACE_SYSCALL_ENTER = 0,
	PTRACE_SYSCALL_EXIT,
};

static void tracehook_report_syscall(struct pt_regs *regs,
				     enum ptrace_syscall_dir dir)
{
	int regno;
	unsigned long saved_reg;

	/*
	 * A scratch register (ip(r12) on AArch32, x7 on AArch64) is
	 * used to denote syscall entry/exit:
	 */
	regno = (is_compat_task() ? 12 : 7);
	saved_reg = regs->regs[regno];
	regs->regs[regno] = dir;

	if (dir == PTRACE_SYSCALL_EXIT)
		tracehook_report_syscall_exit(regs, 0);
	else if (tracehook_report_syscall_entry(regs))
		regs->syscallno = ~0UL;

	regs->regs[regno] = saved_reg;
}

asmlinkage int syscall_trace_enter(struct pt_regs *regs)
{
<<<<<<< HEAD
	/* Do the secure computing check first; failures should be fast. */
	if (secure_computing(regs->syscallno) == -1)
		return -1;
=======
	unsigned int saved_syscallno = regs->syscallno;

	/* Do the secure computing check first; failures should be fast. */
	if (secure_computing(regs->syscallno) == -1)
		return RET_SKIP_SYSCALL_TRACE;
>>>>>>> 8bea11cc

	if (test_thread_flag(TIF_SYSCALL_TRACE))
		tracehook_report_syscall(regs, PTRACE_SYSCALL_ENTER);

<<<<<<< HEAD
	if (test_thread_flag(TIF_SYSCALL_TRACEPOINT))
		trace_sys_enter(regs, regs->syscallno);
=======
	if (IS_SKIP_SYSCALL(regs->syscallno)) {
		/*
		 * RESTRICTION: we can't modify a return value of user
		 * issued syscall(-1) here. In order to ease this flavor,
		 * we need to treat whatever value in x0 as a return value,
		 * but this might result in a bogus value being returned.
		 */
		/*
		 * NOTE: syscallno may also be set to -1 if fatal signal is
		 * detected in tracehook_report_syscall_entry(), but since
		 * a value set to x0 here is not used in this case, we may
		 * neglect the case.
		 */
		if (!test_thread_flag(TIF_SYSCALL_TRACE) ||
				(IS_SKIP_SYSCALL(saved_syscallno)))
			regs->regs[0] = -ENOSYS;
	}

	audit_syscall_entry(syscall_get_arch(), regs->syscallno,
		regs->orig_x0, regs->regs[1], regs->regs[2], regs->regs[3]);
>>>>>>> 8bea11cc

	return regs->syscallno;
}

asmlinkage void syscall_trace_exit(struct pt_regs *regs)
{
<<<<<<< HEAD
	if (test_thread_flag(TIF_SYSCALL_TRACEPOINT))
		trace_sys_exit(regs, regs_return_value(regs));
=======
	audit_syscall_exit(regs);
>>>>>>> 8bea11cc

	if (test_thread_flag(TIF_SYSCALL_TRACE))
		tracehook_report_syscall(regs, PTRACE_SYSCALL_EXIT);
}<|MERGE_RESOLUTION|>--- conflicted
+++ resolved
@@ -19,10 +19,7 @@
  * along with this program.  If not, see <http://www.gnu.org/licenses/>.
  */
 
-<<<<<<< HEAD
-=======
 #include <linux/audit.h>
->>>>>>> 8bea11cc
 #include <linux/compat.h>
 #include <linux/kernel.h>
 #include <linux/sched.h>
@@ -1160,25 +1157,15 @@
 
 asmlinkage int syscall_trace_enter(struct pt_regs *regs)
 {
-<<<<<<< HEAD
-	/* Do the secure computing check first; failures should be fast. */
-	if (secure_computing(regs->syscallno) == -1)
-		return -1;
-=======
 	unsigned int saved_syscallno = regs->syscallno;
 
 	/* Do the secure computing check first; failures should be fast. */
 	if (secure_computing(regs->syscallno) == -1)
 		return RET_SKIP_SYSCALL_TRACE;
->>>>>>> 8bea11cc
 
 	if (test_thread_flag(TIF_SYSCALL_TRACE))
 		tracehook_report_syscall(regs, PTRACE_SYSCALL_ENTER);
 
-<<<<<<< HEAD
-	if (test_thread_flag(TIF_SYSCALL_TRACEPOINT))
-		trace_sys_enter(regs, regs->syscallno);
-=======
 	if (IS_SKIP_SYSCALL(regs->syscallno)) {
 		/*
 		 * RESTRICTION: we can't modify a return value of user
@@ -1199,19 +1186,13 @@
 
 	audit_syscall_entry(syscall_get_arch(), regs->syscallno,
 		regs->orig_x0, regs->regs[1], regs->regs[2], regs->regs[3]);
->>>>>>> 8bea11cc
 
 	return regs->syscallno;
 }
 
 asmlinkage void syscall_trace_exit(struct pt_regs *regs)
 {
-<<<<<<< HEAD
-	if (test_thread_flag(TIF_SYSCALL_TRACEPOINT))
-		trace_sys_exit(regs, regs_return_value(regs));
-=======
 	audit_syscall_exit(regs);
->>>>>>> 8bea11cc
 
 	if (test_thread_flag(TIF_SYSCALL_TRACE))
 		tracehook_report_syscall(regs, PTRACE_SYSCALL_EXIT);
