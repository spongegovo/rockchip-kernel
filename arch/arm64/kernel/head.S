--- conflicted
+++ resolved
@@ -645,12 +645,8 @@
 	msr	vbar_el1, x5
 	isb
 
-<<<<<<< HEAD
-	ldr_l	x0, secondary_data		// get secondary_data.stack
-=======
 	adr_l	x0, secondary_data
 	ldr	x0, [x0, #CPU_BOOT_STACK]	// get secondary_data.stack
->>>>>>> 2f68ef75
 	mov	sp, x0
 	and	x0, x0, #~(THREAD_SIZE - 1)
 	msr	sp_el0, x0			// save thread_info
@@ -699,10 +695,7 @@
 	ubfx	x2, x1, #ID_AA64MMFR0_TGRAN_SHIFT, 4
 	cmp	x2, #ID_AA64MMFR0_TGRAN_SUPPORTED
 	b.ne	__no_granule_support
-<<<<<<< HEAD
-=======
 	update_early_cpu_boot_status 0, x1, x2
->>>>>>> 2f68ef75
 	msr	ttbr0_el1, x25			// load TTBR0
 	msr	ttbr1_el1, x26			// load TTBR1
 	isb
@@ -729,12 +722,9 @@
 	isb
 	bl	__create_page_tables		// recreate kernel mapping
 
-<<<<<<< HEAD
-=======
 	tlbi	vmalle1				// Remove any stale TLB entries
 	dsb	nsh
 
->>>>>>> 2f68ef75
 	msr	sctlr_el1, x19			// re-enable the MMU
 	isb
 	ic	iallu				// flush instructions fetched
@@ -749,12 +739,8 @@
 	update_early_cpu_boot_status CPU_STUCK_IN_KERNEL, x1, x2
 1:
 	wfe
-<<<<<<< HEAD
-	b __no_granule_support
-=======
 	wfi
 	b 1b
->>>>>>> 2f68ef75
 ENDPROC(__no_granule_support)
 
 __primary_switch:
