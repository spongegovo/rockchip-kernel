--- conflicted
+++ resolved
@@ -28,7 +28,6 @@
 #include <asm/ptrace.h>
 #include <asm/thread_info.h>
 #include <asm/unistd.h>
-<<<<<<< HEAD
 
 /*
  * Context tracking subsystem.  Used to instrument transitions
@@ -55,8 +54,6 @@
 	bl	context_tracking_user_enter
 #endif
 	.endm
-=======
->>>>>>> 8bea11cc
 
 /*
  * Bad Abort numbers
@@ -654,17 +651,9 @@
 	enable_dbg_and_irq
 	ct_user_exit 1
 
-<<<<<<< HEAD
 	ldr	x16, [tsk, #TI_FLAGS]		// check for syscall hooks
 	tst	x16, #_TIF_SYSCALL_WORK
 	b.ne	__sys_trace
-=======
-	get_thread_info tsk
-	ldr	x16, [tsk, #TI_FLAGS]		// check for syscall hooks
-	tst	x16, #_TIF_SYSCALL_WORK
-	b.ne	__sys_trace
-	adr	lr, ret_fast_syscall		// return address
->>>>>>> 8bea11cc
 	cmp     scno, sc_nr                     // check upper syscall limit
 	b.hs	ni_sys
 	ldr	x16, [stbl, scno, lsl #3]	// address in the syscall table
@@ -681,23 +670,12 @@
 	 * switches, and waiting for our parent to respond.
 	 */
 __sys_trace:
-<<<<<<< HEAD
-	mov	w0, #-1				// set default errno for
-	cmp     scno, x0			// user-issued syscall(-1)
-	b.ne	1f
-	mov	x0, #-ENOSYS
-	str	x0, [sp, #S_X0]
-1:	mov	x0, sp
-	bl	syscall_trace_enter
-	cmp	w0, #-1				// skip the syscall?
-=======
 	mov	x0, sp
 	bl	syscall_trace_enter
 	adr	lr, __sys_trace_return		// return address
 	cmp	w0, #RET_SKIP_SYSCALL_TRACE	// skip syscall and tracing?
 	b.eq	ret_to_user
 	cmp	w0, #RET_SKIP_SYSCALL		// skip syscall?
->>>>>>> 8bea11cc
 	b.eq	__sys_trace_return_skipped
 	uxtw	scno, w0			// syscall number (possibly new)
 	mov	x1, sp				// pointer to regs
@@ -711,13 +689,8 @@
 	blr	x16				// call sys_* routine
 
 __sys_trace_return:
-<<<<<<< HEAD
 	str	x0, [sp, #S_X0]			// save returned x0
 __sys_trace_return_skipped:
-=======
-	str	x0, [sp]			// save returned x0
-__sys_trace_return_skipped:			// x0 already in regs[0]
->>>>>>> 8bea11cc
 	mov	x0, sp
 	bl	syscall_trace_exit
 	b	ret_to_user
