--- conflicted
+++ resolved
@@ -19,13 +19,6 @@
 #include <linux/io.h>
 
 #include <asm/smp_plat.h>
-<<<<<<< HEAD
-
-#include "common.h"
-#include "pm-rcar.h"
-#include "r8a7790.h"
-=======
->>>>>>> c2fff85e
 
 #include "common.h"
 #include "pm-rcar.h"
