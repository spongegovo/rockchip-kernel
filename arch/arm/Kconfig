config ARM
	bool
	default y
	select ARCH_HAS_ATOMIC64_DEC_IF_POSITIVE
	select ARCH_HAS_ELF_RANDOMIZE
	select ARCH_HAS_TICK_BROADCAST if GENERIC_CLOCKEVENTS_BROADCAST
	select ARCH_HAVE_CUSTOM_GPIO_H
	select ARCH_HAS_GCOV_PROFILE_ALL
	select ARCH_MIGHT_HAVE_PC_PARPORT
	select ARCH_SUPPORTS_ATOMIC_RMW
	select ARCH_USE_BUILTIN_BSWAP
	select ARCH_USE_CMPXCHG_LOCKREF
	select ARCH_WANT_IPC_PARSE_VERSION
	select BUILDTIME_EXTABLE_SORT if MMU
	select CLONE_BACKWARDS
	select CPU_PM if (SUSPEND || CPU_IDLE)
	select DCACHE_WORD_ACCESS if HAVE_EFFICIENT_UNALIGNED_ACCESS
	select EDAC_SUPPORT
	select EDAC_ATOMIC_SCRUB
	select GENERIC_ALLOCATOR
	select GENERIC_ATOMIC64 if (CPU_V7M || CPU_V6 || !CPU_32v6K || !AEABI)
	select GENERIC_CLOCKEVENTS_BROADCAST if SMP
	select GENERIC_IDLE_POLL_SETUP
	select GENERIC_IRQ_PROBE
	select GENERIC_IRQ_SHOW
	select GENERIC_IRQ_SHOW_LEVEL
	select GENERIC_PCI_IOMAP
	select GENERIC_SCHED_CLOCK
	select GENERIC_SMP_IDLE_THREAD
	select GENERIC_STRNCPY_FROM_USER
	select GENERIC_STRNLEN_USER
	select HANDLE_DOMAIN_IRQ
	select HARDIRQS_SW_RESEND
	select HAVE_ARCH_AUDITSYSCALL if (AEABI && !OABI_COMPAT)
	select HAVE_ARCH_BITREVERSE if (CPU_32v7M || CPU_32v7) && !CPU_32v6
	select HAVE_ARCH_JUMP_LABEL if !XIP_KERNEL && !CPU_ENDIAN_BE32
	select HAVE_ARCH_KGDB if !CPU_ENDIAN_BE32
<<<<<<< HEAD
	select HAVE_ARCH_MMAP_RND_BITS if MMU
=======
	select HAVE_ARCH_HARDENED_USERCOPY
>>>>>>> 59e65b4b
	select HAVE_ARCH_SECCOMP_FILTER if (AEABI && !OABI_COMPAT)
	select HAVE_ARCH_TRACEHOOK
	select HAVE_BPF_JIT
	select HAVE_CC_STACKPROTECTOR
	select HAVE_CONTEXT_TRACKING
	select HAVE_C_RECORDMCOUNT
	select HAVE_DEBUG_KMEMLEAK
	select HAVE_DMA_API_DEBUG
	select HAVE_DMA_ATTRS
	select HAVE_DMA_CONTIGUOUS if MMU
	select HAVE_DYNAMIC_FTRACE if (!XIP_KERNEL) && !CPU_ENDIAN_BE32
	select HAVE_EFFICIENT_UNALIGNED_ACCESS if (CPU_V6 || CPU_V6K || CPU_V7) && MMU
	select HAVE_FTRACE_MCOUNT_RECORD if (!XIP_KERNEL)
	select HAVE_FUNCTION_GRAPH_TRACER if (!THUMB2_KERNEL)
	select HAVE_FUNCTION_TRACER if (!XIP_KERNEL)
	select HAVE_GENERIC_DMA_COHERENT
	select HAVE_HW_BREAKPOINT if (PERF_EVENTS && (CPU_V6 || CPU_V6K || CPU_V7))
	select HAVE_IDE if PCI || ISA || PCMCIA
	select HAVE_IRQ_TIME_ACCOUNTING
	select HAVE_KERNEL_GZIP
	select HAVE_KERNEL_LZ4
	select HAVE_KERNEL_LZMA
	select HAVE_KERNEL_LZO
	select HAVE_KERNEL_XZ
	select HAVE_KPROBES if !XIP_KERNEL && !CPU_ENDIAN_BE32 && !CPU_V7M
	select HAVE_KRETPROBES if (HAVE_KPROBES)
	select HAVE_MEMBLOCK
	select HAVE_MOD_ARCH_SPECIFIC
	select HAVE_OPROFILE if (HAVE_PERF_EVENTS)
	select HAVE_OPTPROBES if !THUMB2_KERNEL
	select HAVE_PERF_EVENTS
	select HAVE_PERF_REGS
	select HAVE_PERF_USER_STACK_DUMP
	select HAVE_RCU_TABLE_FREE if (SMP && ARM_LPAE)
	select HAVE_REGS_AND_STACK_ACCESS_API
	select HAVE_SYSCALL_TRACEPOINTS
	select HAVE_UID16
	select HAVE_VIRT_CPU_ACCOUNTING_GEN
	select IRQ_FORCED_THREADING
	select MODULES_USE_ELF_REL
	select NO_BOOTMEM
	select OF_EARLY_FLATTREE if OF
	select OF_RESERVED_MEM if OF
	select OLD_SIGACTION
	select OLD_SIGSUSPEND3
	select PERF_USE_VMALLOC
	select RTC_LIB
	select SYS_SUPPORTS_APM_EMULATION
	# Above selects are sorted alphabetically; please add new ones
	# according to that.  Thanks.
	help
	  The ARM series is a line of low-power-consumption RISC chip designs
	  licensed by ARM Ltd and targeted at embedded applications and
	  handhelds such as the Compaq IPAQ.  ARM-based PCs are no longer
	  manufactured, but legacy ARM-based PC hardware remains popular in
	  Europe.  There is an ARM Linux project with a web page at
	  <http://www.arm.linux.org.uk/>.

config ARM_HAS_SG_CHAIN
	select ARCH_HAS_SG_CHAIN
	bool

config NEED_SG_DMA_LENGTH
	bool

config ARM_DMA_USE_IOMMU
	bool
	select ARM_HAS_SG_CHAIN
	select NEED_SG_DMA_LENGTH

if ARM_DMA_USE_IOMMU

config ARM_DMA_IOMMU_ALIGNMENT
	int "Maximum PAGE_SIZE order of alignment for DMA IOMMU buffers"
	range 4 9
	default 8
	help
	  DMA mapping framework by default aligns all buffers to the smallest
	  PAGE_SIZE order which is greater than or equal to the requested buffer
	  size. This works well for buffers up to a few hundreds kilobytes, but
	  for larger buffers it just a waste of address space. Drivers which has
	  relatively small addressing window (like 64Mib) might run out of
	  virtual space with just a few allocations.

	  With this parameter you can specify the maximum PAGE_SIZE order for
	  DMA IOMMU buffers. Larger buffers will be aligned only to this
	  specified order. The order is expressed as a power of two multiplied
	  by the PAGE_SIZE.

endif

config MIGHT_HAVE_PCI
	bool

config SYS_SUPPORTS_APM_EMULATION
	bool

config HAVE_TCM
	bool
	select GENERIC_ALLOCATOR

config HAVE_PROC_CPU
	bool

config NO_IOPORT_MAP
	bool

config EISA
	bool
	---help---
	  The Extended Industry Standard Architecture (EISA) bus was
	  developed as an open alternative to the IBM MicroChannel bus.

	  The EISA bus provided some of the features of the IBM MicroChannel
	  bus while maintaining backward compatibility with cards made for
	  the older ISA bus.  The EISA bus saw limited use between 1988 and
	  1995 when it was made obsolete by the PCI bus.

	  Say Y here if you are building a kernel for an EISA-based machine.

	  Otherwise, say N.

config SBUS
	bool

config STACKTRACE_SUPPORT
	bool
	default y

config HAVE_LATENCYTOP_SUPPORT
	bool
	depends on !SMP
	default y

config LOCKDEP_SUPPORT
	bool
	default y

config TRACE_IRQFLAGS_SUPPORT
	bool
	default !CPU_V7M

config RWSEM_XCHGADD_ALGORITHM
	bool
	default y

config ARCH_HAS_ILOG2_U32
	bool

config ARCH_HAS_ILOG2_U64
	bool

config ARCH_HAS_BANDGAP
	bool

config FIX_EARLYCON_MEM
	def_bool y if MMU

config GENERIC_HWEIGHT
	bool
	default y

config GENERIC_CALIBRATE_DELAY
	bool
	default y

config ARCH_MAY_HAVE_PC_FDC
	bool

config ZONE_DMA
	bool

config NEED_DMA_MAP_STATE
       def_bool y

config ARCH_SUPPORTS_UPROBES
	def_bool y

config ARCH_HAS_DMA_SET_COHERENT_MASK
	bool

config GENERIC_ISA_DMA
	bool

config FIQ
	bool

config NEED_RET_TO_USER
	bool

config ARCH_MTD_XIP
	bool

config VECTORS_BASE
	hex
	default 0xffff0000 if MMU || CPU_HIGH_VECTOR
	default DRAM_BASE if REMAP_VECTORS_TO_RAM
	default 0x00000000
	help
	  The base address of exception vectors.  This must be two pages
	  in size.

config ARM_PATCH_PHYS_VIRT
	bool "Patch physical to virtual translations at runtime" if EMBEDDED
	default y
	depends on !XIP_KERNEL && MMU
	depends on !ARCH_REALVIEW || !SPARSEMEM
	help
	  Patch phys-to-virt and virt-to-phys translation functions at
	  boot and module load time according to the position of the
	  kernel in system memory.

	  This can only be used with non-XIP MMU kernels where the base
	  of physical memory is at a 16MB boundary.

	  Only disable this option if you know that you do not require
	  this feature (eg, building a kernel for a single machine) and
	  you need to shrink the kernel to the minimal size.

config NEED_MACH_IO_H
	bool
	help
	  Select this when mach/io.h is required to provide special
	  definitions for this platform.  The need for mach/io.h should
	  be avoided when possible.

config NEED_MACH_MEMORY_H
	bool
	help
	  Select this when mach/memory.h is required to provide special
	  definitions for this platform.  The need for mach/memory.h should
	  be avoided when possible.

config PHYS_OFFSET
	hex "Physical address of main memory" if MMU
	depends on !ARM_PATCH_PHYS_VIRT
	default DRAM_BASE if !MMU
	default 0x00000000 if ARCH_EBSA110 || \
			ARCH_FOOTBRIDGE || \
			ARCH_INTEGRATOR || \
			ARCH_IOP13XX || \
			ARCH_KS8695 || \
			(ARCH_REALVIEW && !REALVIEW_HIGH_PHYS_OFFSET)
	default 0x10000000 if ARCH_OMAP1 || ARCH_RPC
	default 0x20000000 if ARCH_S5PV210
	default 0x70000000 if REALVIEW_HIGH_PHYS_OFFSET
	default 0xc0000000 if ARCH_SA1100
	help
	  Please provide the physical address corresponding to the
	  location of main memory in your system.

config GENERIC_BUG
	def_bool y
	depends on BUG

config PGTABLE_LEVELS
	int
	default 3 if ARM_LPAE
	default 2

source "init/Kconfig"

source "kernel/Kconfig.freezer"

menu "System Type"

config MMU
	bool "MMU-based Paged Memory Management Support"
	default y
	help
	  Select if you want MMU-based virtualised addressing space
	  support by paged memory management. If unsure, say 'Y'.

config ARCH_MMAP_RND_BITS_MIN
	default 8

config ARCH_MMAP_RND_BITS_MAX
	default 14 if PAGE_OFFSET=0x40000000
	default 15 if PAGE_OFFSET=0x80000000
	default 16

#
# The "ARM system type" choice list is ordered alphabetically by option
# text.  Please add new entries in the option alphabetic order.
#
choice
	prompt "ARM system type"
	default ARCH_VERSATILE if !MMU
	default ARCH_MULTIPLATFORM if MMU

config ARCH_MULTIPLATFORM
	bool "Allow multiple platforms to be selected"
	depends on MMU
	select ARCH_WANT_OPTIONAL_GPIOLIB
	select ARM_HAS_SG_CHAIN
	select ARM_PATCH_PHYS_VIRT
	select AUTO_ZRELADDR
	select CLKSRC_OF
	select COMMON_CLK
	select GENERIC_CLOCKEVENTS
	select MIGHT_HAVE_PCI
	select MULTI_IRQ_HANDLER
	select SPARSE_IRQ
	select USE_OF

config ARM_SINGLE_ARMV7M
	bool "ARMv7-M based platforms (Cortex-M0/M3/M4)"
	depends on !MMU
	select ARCH_WANT_OPTIONAL_GPIOLIB
	select ARM_NVIC
	select AUTO_ZRELADDR
	select CLKSRC_OF
	select COMMON_CLK
	select CPU_V7M
	select GENERIC_CLOCKEVENTS
	select NO_IOPORT_MAP
	select SPARSE_IRQ
	select USE_OF

config ARCH_REALVIEW
	bool "ARM Ltd. RealView family"
	select ARCH_WANT_OPTIONAL_GPIOLIB
	select ARM_AMBA
	select ARM_TIMER_SP804
	select COMMON_CLK
	select COMMON_CLK_VERSATILE
	select GENERIC_CLOCKEVENTS
	select GPIO_PL061 if GPIOLIB
	select ICST
	select NEED_MACH_MEMORY_H
	select PLAT_VERSATILE
	select PLAT_VERSATILE_SCHED_CLOCK
	help
	  This enables support for ARM Ltd RealView boards.

config ARCH_VERSATILE
	bool "ARM Ltd. Versatile family"
	select ARCH_WANT_OPTIONAL_GPIOLIB
	select ARM_AMBA
	select ARM_TIMER_SP804
	select ARM_VIC
	select CLKDEV_LOOKUP
	select GENERIC_CLOCKEVENTS
	select HAVE_MACH_CLKDEV
	select ICST
	select PLAT_VERSATILE
	select PLAT_VERSATILE_CLOCK
	select PLAT_VERSATILE_SCHED_CLOCK
	select VERSATILE_FPGA_IRQ
	help
	  This enables support for ARM Ltd Versatile board.

config ARCH_CLPS711X
	bool "Cirrus Logic CLPS711x/EP721x/EP731x-based"
	select ARCH_REQUIRE_GPIOLIB
	select AUTO_ZRELADDR
	select CLKSRC_MMIO
	select COMMON_CLK
	select CPU_ARM720T
	select GENERIC_CLOCKEVENTS
	select MFD_SYSCON
	select SOC_BUS
	help
	  Support for Cirrus Logic 711x/721x/731x based boards.

config ARCH_GEMINI
	bool "Cortina Systems Gemini"
	select ARCH_REQUIRE_GPIOLIB
	select CLKSRC_MMIO
	select CPU_FA526
	select GENERIC_CLOCKEVENTS
	help
	  Support for the Cortina Systems Gemini family SoCs

config ARCH_EBSA110
	bool "EBSA-110"
	select ARCH_USES_GETTIMEOFFSET
	select CPU_SA110
	select ISA
	select NEED_MACH_IO_H
	select NEED_MACH_MEMORY_H
	select NO_IOPORT_MAP
	help
	  This is an evaluation board for the StrongARM processor available
	  from Digital. It has limited hardware on-board, including an
	  Ethernet interface, two PCMCIA sockets, two serial ports and a
	  parallel port.

config ARCH_EP93XX
	bool "EP93xx-based"
	select ARCH_HAS_HOLES_MEMORYMODEL
	select ARCH_REQUIRE_GPIOLIB
	select ARM_AMBA
	select ARM_PATCH_PHYS_VIRT
	select ARM_VIC
	select AUTO_ZRELADDR
	select CLKDEV_LOOKUP
	select CLKSRC_MMIO
	select CPU_ARM920T
	select GENERIC_CLOCKEVENTS
	help
	  This enables support for the Cirrus EP93xx series of CPUs.

config ARCH_FOOTBRIDGE
	bool "FootBridge"
	select CPU_SA110
	select FOOTBRIDGE
	select GENERIC_CLOCKEVENTS
	select HAVE_IDE
	select NEED_MACH_IO_H if !MMU
	select NEED_MACH_MEMORY_H
	help
	  Support for systems based on the DC21285 companion chip
	  ("FootBridge"), such as the Simtec CATS and the Rebel NetWinder.

config ARCH_NETX
	bool "Hilscher NetX based"
	select ARM_VIC
	select CLKSRC_MMIO
	select CPU_ARM926T
	select GENERIC_CLOCKEVENTS
	help
	  This enables support for systems based on the Hilscher NetX Soc

config ARCH_IOP13XX
	bool "IOP13xx-based"
	depends on MMU
	select CPU_XSC3
	select NEED_MACH_MEMORY_H
	select NEED_RET_TO_USER
	select PCI
	select PLAT_IOP
	select VMSPLIT_1G
	select SPARSE_IRQ
	help
	  Support for Intel's IOP13XX (XScale) family of processors.

config ARCH_IOP32X
	bool "IOP32x-based"
	depends on MMU
	select ARCH_REQUIRE_GPIOLIB
	select CPU_XSCALE
	select GPIO_IOP
	select NEED_RET_TO_USER
	select PCI
	select PLAT_IOP
	help
	  Support for Intel's 80219 and IOP32X (XScale) family of
	  processors.

config ARCH_IOP33X
	bool "IOP33x-based"
	depends on MMU
	select ARCH_REQUIRE_GPIOLIB
	select CPU_XSCALE
	select GPIO_IOP
	select NEED_RET_TO_USER
	select PCI
	select PLAT_IOP
	help
	  Support for Intel's IOP33X (XScale) family of processors.

config ARCH_IXP4XX
	bool "IXP4xx-based"
	depends on MMU
	select ARCH_HAS_DMA_SET_COHERENT_MASK
	select ARCH_REQUIRE_GPIOLIB
	select ARCH_SUPPORTS_BIG_ENDIAN
	select CLKSRC_MMIO
	select CPU_XSCALE
	select DMABOUNCE if PCI
	select GENERIC_CLOCKEVENTS
	select MIGHT_HAVE_PCI
	select NEED_MACH_IO_H
	select USB_EHCI_BIG_ENDIAN_DESC
	select USB_EHCI_BIG_ENDIAN_MMIO
	help
	  Support for Intel's IXP4XX (XScale) family of processors.

config ARCH_DOVE
	bool "Marvell Dove"
	select ARCH_REQUIRE_GPIOLIB
	select CPU_PJ4
	select GENERIC_CLOCKEVENTS
	select MIGHT_HAVE_PCI
	select MVEBU_MBUS
	select PINCTRL
	select PINCTRL_DOVE
	select PLAT_ORION_LEGACY
	help
	  Support for the Marvell Dove SoC 88AP510

config ARCH_MV78XX0
	bool "Marvell MV78xx0"
	select ARCH_REQUIRE_GPIOLIB
	select CPU_FEROCEON
	select GENERIC_CLOCKEVENTS
	select MVEBU_MBUS
	select PCI
	select PLAT_ORION_LEGACY
	help
	  Support for the following Marvell MV78xx0 series SoCs:
	  MV781x0, MV782x0.

config ARCH_ORION5X
	bool "Marvell Orion"
	depends on MMU
	select ARCH_REQUIRE_GPIOLIB
	select CPU_FEROCEON
	select GENERIC_CLOCKEVENTS
	select MVEBU_MBUS
	select PCI
	select PLAT_ORION_LEGACY
	select MULTI_IRQ_HANDLER
	help
	  Support for the following Marvell Orion 5x series SoCs:
	  Orion-1 (5181), Orion-VoIP (5181L), Orion-NAS (5182),
	  Orion-2 (5281), Orion-1-90 (6183).

config ARCH_MMP
	bool "Marvell PXA168/910/MMP2"
	depends on MMU
	select ARCH_REQUIRE_GPIOLIB
	select CLKDEV_LOOKUP
	select GENERIC_ALLOCATOR
	select GENERIC_CLOCKEVENTS
	select GPIO_PXA
	select IRQ_DOMAIN
	select MULTI_IRQ_HANDLER
	select PINCTRL
	select PLAT_PXA
	select SPARSE_IRQ
	help
	  Support for Marvell's PXA168/PXA910(MMP) and MMP2 processor line.

config ARCH_KS8695
	bool "Micrel/Kendin KS8695"
	select ARCH_REQUIRE_GPIOLIB
	select CLKSRC_MMIO
	select CPU_ARM922T
	select GENERIC_CLOCKEVENTS
	select NEED_MACH_MEMORY_H
	help
	  Support for Micrel/Kendin KS8695 "Centaur" (ARM922T) based
	  System-on-Chip devices.

config ARCH_W90X900
	bool "Nuvoton W90X900 CPU"
	select ARCH_REQUIRE_GPIOLIB
	select CLKDEV_LOOKUP
	select CLKSRC_MMIO
	select CPU_ARM926T
	select GENERIC_CLOCKEVENTS
	help
	  Support for Nuvoton (Winbond logic dept.) ARM9 processor,
	  At present, the w90x900 has been renamed nuc900, regarding
	  the ARM series product line, you can login the following
	  link address to know more.

	  <http://www.nuvoton.com/hq/enu/ProductAndSales/ProductLines/
		ConsumerElectronicsIC/ARMMicrocontroller/ARMMicrocontroller>

config ARCH_LPC32XX
	bool "NXP LPC32XX"
	select ARCH_REQUIRE_GPIOLIB
	select ARM_AMBA
	select CLKDEV_LOOKUP
	select CLKSRC_MMIO
	select CPU_ARM926T
	select GENERIC_CLOCKEVENTS
	select HAVE_IDE
	select USE_OF
	help
	  Support for the NXP LPC32XX family of processors

config ARCH_PXA
	bool "PXA2xx/PXA3xx-based"
	depends on MMU
	select ARCH_MTD_XIP
	select ARCH_REQUIRE_GPIOLIB
	select ARM_CPU_SUSPEND if PM
	select AUTO_ZRELADDR
	select COMMON_CLK
	select CLKDEV_LOOKUP
	select CLKSRC_MMIO
	select CLKSRC_OF
	select GENERIC_CLOCKEVENTS
	select GPIO_PXA
	select HAVE_IDE
	select IRQ_DOMAIN
	select MULTI_IRQ_HANDLER
	select PLAT_PXA
	select SPARSE_IRQ
	help
	  Support for Intel/Marvell's PXA2xx/PXA3xx processor line.

config ARCH_RPC
	bool "RiscPC"
	depends on MMU
	select ARCH_ACORN
	select ARCH_MAY_HAVE_PC_FDC
	select ARCH_SPARSEMEM_ENABLE
	select ARCH_USES_GETTIMEOFFSET
	select CPU_SA110
	select FIQ
	select HAVE_IDE
	select HAVE_PATA_PLATFORM
	select ISA_DMA_API
	select NEED_MACH_IO_H
	select NEED_MACH_MEMORY_H
	select NO_IOPORT_MAP
	select VIRT_TO_BUS
	help
	  On the Acorn Risc-PC, Linux can support the internal IDE disk and
	  CD-ROM interface, serial and parallel port, and the floppy drive.

config ARCH_SA1100
	bool "SA1100-based"
	select ARCH_MTD_XIP
	select ARCH_REQUIRE_GPIOLIB
	select ARCH_SPARSEMEM_ENABLE
	select CLKDEV_LOOKUP
	select CLKSRC_MMIO
	select CPU_FREQ
	select CPU_SA1100
	select GENERIC_CLOCKEVENTS
	select HAVE_IDE
	select IRQ_DOMAIN
	select ISA
	select MULTI_IRQ_HANDLER
	select NEED_MACH_MEMORY_H
	select SPARSE_IRQ
	help
	  Support for StrongARM 11x0 based boards.

config ARCH_S3C24XX
	bool "Samsung S3C24XX SoCs"
	select ARCH_REQUIRE_GPIOLIB
	select ATAGS
	select CLKDEV_LOOKUP
	select CLKSRC_SAMSUNG_PWM
	select GENERIC_CLOCKEVENTS
	select GPIO_SAMSUNG
	select HAVE_S3C2410_I2C if I2C
	select HAVE_S3C2410_WATCHDOG if WATCHDOG
	select HAVE_S3C_RTC if RTC_CLASS
	select MULTI_IRQ_HANDLER
	select NEED_MACH_IO_H
	select SAMSUNG_ATAGS
	help
	  Samsung S3C2410, S3C2412, S3C2413, S3C2416, S3C2440, S3C2442, S3C2443
	  and S3C2450 SoCs based systems, such as the Simtec Electronics BAST
	  (<http://www.simtec.co.uk/products/EB110ITX/>), the IPAQ 1940 or the
	  Samsung SMDK2410 development board (and derivatives).

config ARCH_S3C64XX
	bool "Samsung S3C64XX"
	select ARCH_REQUIRE_GPIOLIB
	select ARM_AMBA
	select ARM_VIC
	select ATAGS
	select CLKDEV_LOOKUP
	select CLKSRC_SAMSUNG_PWM
	select COMMON_CLK_SAMSUNG
	select CPU_V6K
	select GENERIC_CLOCKEVENTS
	select GPIO_SAMSUNG
	select HAVE_S3C2410_I2C if I2C
	select HAVE_S3C2410_WATCHDOG if WATCHDOG
	select HAVE_TCM
	select NO_IOPORT_MAP
	select PLAT_SAMSUNG
	select PM_GENERIC_DOMAINS if PM
	select S3C_DEV_NAND
	select S3C_GPIO_TRACK
	select SAMSUNG_ATAGS
	select SAMSUNG_WAKEMASK
	select SAMSUNG_WDT_RESET
	help
	  Samsung S3C64XX series based systems

config ARCH_DAVINCI
	bool "TI DaVinci"
	select ARCH_HAS_HOLES_MEMORYMODEL
	select ARCH_REQUIRE_GPIOLIB
	select CLKDEV_LOOKUP
	select GENERIC_ALLOCATOR
	select GENERIC_CLOCKEVENTS
	select GENERIC_IRQ_CHIP
	select HAVE_IDE
	select USE_OF
	select ZONE_DMA
	help
	  Support for TI's DaVinci platform.

config ARCH_OMAP1
	bool "TI OMAP1"
	depends on MMU
	select ARCH_HAS_HOLES_MEMORYMODEL
	select ARCH_OMAP
	select ARCH_REQUIRE_GPIOLIB
	select CLKDEV_LOOKUP
	select CLKSRC_MMIO
	select GENERIC_CLOCKEVENTS
	select GENERIC_IRQ_CHIP
	select HAVE_IDE
	select IRQ_DOMAIN
	select MULTI_IRQ_HANDLER
	select NEED_MACH_IO_H if PCCARD
	select NEED_MACH_MEMORY_H
	select SPARSE_IRQ
	help
	  Support for older TI OMAP1 (omap7xx, omap15xx or omap16xx)

endchoice

menu "Multiple platform selection"
	depends on ARCH_MULTIPLATFORM

comment "CPU Core family selection"

config ARCH_MULTI_V4
	bool "ARMv4 based platforms (FA526)"
	depends on !ARCH_MULTI_V6_V7
	select ARCH_MULTI_V4_V5
	select CPU_FA526

config ARCH_MULTI_V4T
	bool "ARMv4T based platforms (ARM720T, ARM920T, ...)"
	depends on !ARCH_MULTI_V6_V7
	select ARCH_MULTI_V4_V5
	select CPU_ARM920T if !(CPU_ARM7TDMI || CPU_ARM720T || \
		CPU_ARM740T || CPU_ARM9TDMI || CPU_ARM922T || \
		CPU_ARM925T || CPU_ARM940T)

config ARCH_MULTI_V5
	bool "ARMv5 based platforms (ARM926T, XSCALE, PJ1, ...)"
	depends on !ARCH_MULTI_V6_V7
	select ARCH_MULTI_V4_V5
	select CPU_ARM926T if !(CPU_ARM946E || CPU_ARM1020 || \
		CPU_ARM1020E || CPU_ARM1022 || CPU_ARM1026 || \
		CPU_XSCALE || CPU_XSC3 || CPU_MOHAWK || CPU_FEROCEON)

config ARCH_MULTI_V4_V5
	bool

config ARCH_MULTI_V6
	bool "ARMv6 based platforms (ARM11)"
	select ARCH_MULTI_V6_V7
	select CPU_V6K

config ARCH_MULTI_V7
	bool "ARMv7 based platforms (Cortex-A, PJ4, Scorpion, Krait)"
	default y
	select ARCH_MULTI_V6_V7
	select CPU_V7
	select HAVE_SMP

config ARCH_MULTI_V6_V7
	bool
	select MIGHT_HAVE_CACHE_L2X0

config ARCH_MULTI_CPU_AUTO
	def_bool !(ARCH_MULTI_V4 || ARCH_MULTI_V4T || ARCH_MULTI_V6_V7)
	select ARCH_MULTI_V5

endmenu

config ARCH_VIRT
	bool "Dummy Virtual Machine" if ARCH_MULTI_V7
	select ARM_AMBA
	select ARM_GIC
	select ARM_GIC_V3
	select ARM_PSCI
	select HAVE_ARM_ARCH_TIMER

#
# This is sorted alphabetically by mach-* pathname.  However, plat-*
# Kconfigs may be included either alphabetically (according to the
# plat- suffix) or along side the corresponding mach-* source.
#
source "arch/arm/mach-mvebu/Kconfig"

source "arch/arm/mach-alpine/Kconfig"

source "arch/arm/mach-asm9260/Kconfig"

source "arch/arm/mach-at91/Kconfig"

source "arch/arm/mach-axxia/Kconfig"

source "arch/arm/mach-bcm/Kconfig"

source "arch/arm/mach-berlin/Kconfig"

source "arch/arm/mach-clps711x/Kconfig"

source "arch/arm/mach-cns3xxx/Kconfig"

source "arch/arm/mach-davinci/Kconfig"

source "arch/arm/mach-digicolor/Kconfig"

source "arch/arm/mach-dove/Kconfig"

source "arch/arm/mach-ep93xx/Kconfig"

source "arch/arm/mach-footbridge/Kconfig"

source "arch/arm/mach-gemini/Kconfig"

source "arch/arm/mach-highbank/Kconfig"

source "arch/arm/mach-hisi/Kconfig"

source "arch/arm/mach-integrator/Kconfig"

source "arch/arm/mach-iop32x/Kconfig"

source "arch/arm/mach-iop33x/Kconfig"

source "arch/arm/mach-iop13xx/Kconfig"

source "arch/arm/mach-ixp4xx/Kconfig"

source "arch/arm/mach-keystone/Kconfig"

source "arch/arm/mach-ks8695/Kconfig"

source "arch/arm/mach-meson/Kconfig"

source "arch/arm/mach-moxart/Kconfig"

source "arch/arm/mach-mv78xx0/Kconfig"

source "arch/arm/mach-imx/Kconfig"

source "arch/arm/mach-mediatek/Kconfig"

source "arch/arm/mach-mxs/Kconfig"

source "arch/arm/mach-netx/Kconfig"

source "arch/arm/mach-nomadik/Kconfig"

source "arch/arm/mach-nspire/Kconfig"

source "arch/arm/plat-omap/Kconfig"

source "arch/arm/mach-omap1/Kconfig"

source "arch/arm/mach-omap2/Kconfig"

source "arch/arm/mach-orion5x/Kconfig"

source "arch/arm/mach-picoxcell/Kconfig"

source "arch/arm/mach-pxa/Kconfig"
source "arch/arm/plat-pxa/Kconfig"

source "arch/arm/mach-mmp/Kconfig"

source "arch/arm/mach-qcom/Kconfig"

source "arch/arm/mach-realview/Kconfig"

source "arch/arm/mach-rockchip/Kconfig"

source "arch/arm/mach-sa1100/Kconfig"

source "arch/arm/mach-socfpga/Kconfig"

source "arch/arm/mach-spear/Kconfig"

source "arch/arm/mach-sti/Kconfig"

source "arch/arm/mach-s3c24xx/Kconfig"

source "arch/arm/mach-s3c64xx/Kconfig"

source "arch/arm/mach-s5pv210/Kconfig"

source "arch/arm/mach-exynos/Kconfig"
source "arch/arm/plat-samsung/Kconfig"

source "arch/arm/mach-shmobile/Kconfig"

source "arch/arm/mach-sunxi/Kconfig"

source "arch/arm/mach-prima2/Kconfig"

source "arch/arm/mach-tegra/Kconfig"

source "arch/arm/mach-u300/Kconfig"

source "arch/arm/mach-uniphier/Kconfig"

source "arch/arm/mach-ux500/Kconfig"

source "arch/arm/mach-versatile/Kconfig"

source "arch/arm/mach-vexpress/Kconfig"
source "arch/arm/plat-versatile/Kconfig"

source "arch/arm/mach-vt8500/Kconfig"

source "arch/arm/mach-w90x900/Kconfig"

source "arch/arm/mach-zx/Kconfig"

source "arch/arm/mach-zynq/Kconfig"

# ARMv7-M architecture
config ARCH_EFM32
	bool "Energy Micro efm32"
	depends on ARM_SINGLE_ARMV7M
	select ARCH_REQUIRE_GPIOLIB
	help
	  Support for Energy Micro's (now Silicon Labs) efm32 Giant Gecko
	  processors.

config ARCH_LPC18XX
	bool "NXP LPC18xx/LPC43xx"
	depends on ARM_SINGLE_ARMV7M
	select ARCH_HAS_RESET_CONTROLLER
	select ARM_AMBA
	select CLKSRC_LPC32XX
	select PINCTRL
	help
	  Support for NXP's LPC18xx Cortex-M3 and LPC43xx Cortex-M4
	  high performance microcontrollers.

config ARCH_STM32
	bool "STMicrolectronics STM32"
	depends on ARM_SINGLE_ARMV7M
	select ARCH_HAS_RESET_CONTROLLER
	select ARMV7M_SYSTICK
	select CLKSRC_STM32
	select RESET_CONTROLLER
	help
	  Support for STMicroelectronics STM32 processors.

# Definitions to make life easier
config ARCH_ACORN
	bool

config PLAT_IOP
	bool
	select GENERIC_CLOCKEVENTS

config PLAT_ORION
	bool
	select CLKSRC_MMIO
	select COMMON_CLK
	select GENERIC_IRQ_CHIP
	select IRQ_DOMAIN

config PLAT_ORION_LEGACY
	bool
	select PLAT_ORION

config PLAT_PXA
	bool

config PLAT_VERSATILE
	bool

source "arch/arm/firmware/Kconfig"

source arch/arm/mm/Kconfig

config IWMMXT
	bool "Enable iWMMXt support"
	depends on CPU_XSCALE || CPU_XSC3 || CPU_MOHAWK || CPU_PJ4 || CPU_PJ4B
	default y if PXA27x || PXA3xx || ARCH_MMP || CPU_PJ4 || CPU_PJ4B
	help
	  Enable support for iWMMXt context switching at run time if
	  running on a CPU that supports it.

config MULTI_IRQ_HANDLER
	bool
	help
	  Allow each machine to specify it's own IRQ handler at run time.

if !MMU
source "arch/arm/Kconfig-nommu"
endif

config PJ4B_ERRATA_4742
	bool "PJ4B Errata 4742: IDLE Wake Up Commands can Cause the CPU Core to Cease Operation"
	depends on CPU_PJ4B && MACH_ARMADA_370
	default y
	help
	  When coming out of either a Wait for Interrupt (WFI) or a Wait for
	  Event (WFE) IDLE states, a specific timing sensitivity exists between
	  the retiring WFI/WFE instructions and the newly issued subsequent
	  instructions.  This sensitivity can result in a CPU hang scenario.
	  Workaround:
	  The software must insert either a Data Synchronization Barrier (DSB)
	  or Data Memory Barrier (DMB) command immediately after the WFI/WFE
	  instruction

config ARM_ERRATA_326103
	bool "ARM errata: FSR write bit incorrect on a SWP to read-only memory"
	depends on CPU_V6
	help
	  Executing a SWP instruction to read-only memory does not set bit 11
	  of the FSR on the ARM 1136 prior to r1p0. This causes the kernel to
	  treat the access as a read, preventing a COW from occurring and
	  causing the faulting task to livelock.

config ARM_ERRATA_411920
	bool "ARM errata: Invalidation of the Instruction Cache operation can fail"
	depends on CPU_V6 || CPU_V6K
	help
	  Invalidation of the Instruction Cache operation can
	  fail. This erratum is present in 1136 (before r1p4), 1156 and 1176.
	  It does not affect the MPCore. This option enables the ARM Ltd.
	  recommended workaround.

config ARM_ERRATA_430973
	bool "ARM errata: Stale prediction on replaced interworking branch"
	depends on CPU_V7
	help
	  This option enables the workaround for the 430973 Cortex-A8
	  r1p* erratum. If a code sequence containing an ARM/Thumb
	  interworking branch is replaced with another code sequence at the
	  same virtual address, whether due to self-modifying code or virtual
	  to physical address re-mapping, Cortex-A8 does not recover from the
	  stale interworking branch prediction. This results in Cortex-A8
	  executing the new code sequence in the incorrect ARM or Thumb state.
	  The workaround enables the BTB/BTAC operations by setting ACTLR.IBE
	  and also flushes the branch target cache at every context switch.
	  Note that setting specific bits in the ACTLR register may not be
	  available in non-secure mode.

config ARM_ERRATA_458693
	bool "ARM errata: Processor deadlock when a false hazard is created"
	depends on CPU_V7
	depends on !ARCH_MULTIPLATFORM
	help
	  This option enables the workaround for the 458693 Cortex-A8 (r2p0)
	  erratum. For very specific sequences of memory operations, it is
	  possible for a hazard condition intended for a cache line to instead
	  be incorrectly associated with a different cache line. This false
	  hazard might then cause a processor deadlock. The workaround enables
	  the L1 caching of the NEON accesses and disables the PLD instruction
	  in the ACTLR register. Note that setting specific bits in the ACTLR
	  register may not be available in non-secure mode.

config ARM_ERRATA_460075
	bool "ARM errata: Data written to the L2 cache can be overwritten with stale data"
	depends on CPU_V7
	depends on !ARCH_MULTIPLATFORM
	help
	  This option enables the workaround for the 460075 Cortex-A8 (r2p0)
	  erratum. Any asynchronous access to the L2 cache may encounter a
	  situation in which recent store transactions to the L2 cache are lost
	  and overwritten with stale memory contents from external memory. The
	  workaround disables the write-allocate mode for the L2 cache via the
	  ACTLR register. Note that setting specific bits in the ACTLR register
	  may not be available in non-secure mode.

config ARM_ERRATA_742230
	bool "ARM errata: DMB operation may be faulty"
	depends on CPU_V7 && SMP
	depends on !ARCH_MULTIPLATFORM
	help
	  This option enables the workaround for the 742230 Cortex-A9
	  (r1p0..r2p2) erratum. Under rare circumstances, a DMB instruction
	  between two write operations may not ensure the correct visibility
	  ordering of the two writes. This workaround sets a specific bit in
	  the diagnostic register of the Cortex-A9 which causes the DMB
	  instruction to behave as a DSB, ensuring the correct behaviour of
	  the two writes.

config ARM_ERRATA_742231
	bool "ARM errata: Incorrect hazard handling in the SCU may lead to data corruption"
	depends on CPU_V7 && SMP
	depends on !ARCH_MULTIPLATFORM
	help
	  This option enables the workaround for the 742231 Cortex-A9
	  (r2p0..r2p2) erratum. Under certain conditions, specific to the
	  Cortex-A9 MPCore micro-architecture, two CPUs working in SMP mode,
	  accessing some data located in the same cache line, may get corrupted
	  data due to bad handling of the address hazard when the line gets
	  replaced from one of the CPUs at the same time as another CPU is
	  accessing it. This workaround sets specific bits in the diagnostic
	  register of the Cortex-A9 which reduces the linefill issuing
	  capabilities of the processor.

config ARM_ERRATA_643719
	bool "ARM errata: LoUIS bit field in CLIDR register is incorrect"
	depends on CPU_V7 && SMP
	default y
	help
	  This option enables the workaround for the 643719 Cortex-A9 (prior to
	  r1p0) erratum. On affected cores the LoUIS bit field of the CLIDR
	  register returns zero when it should return one. The workaround
	  corrects this value, ensuring cache maintenance operations which use
	  it behave as intended and avoiding data corruption.

config ARM_ERRATA_720789
	bool "ARM errata: TLBIASIDIS and TLBIMVAIS operations can broadcast a faulty ASID"
	depends on CPU_V7
	help
	  This option enables the workaround for the 720789 Cortex-A9 (prior to
	  r2p0) erratum. A faulty ASID can be sent to the other CPUs for the
	  broadcasted CP15 TLB maintenance operations TLBIASIDIS and TLBIMVAIS.
	  As a consequence of this erratum, some TLB entries which should be
	  invalidated are not, resulting in an incoherency in the system page
	  tables. The workaround changes the TLB flushing routines to invalidate
	  entries regardless of the ASID.

config ARM_ERRATA_743622
	bool "ARM errata: Faulty hazard checking in the Store Buffer may lead to data corruption"
	depends on CPU_V7
	depends on !ARCH_MULTIPLATFORM
	help
	  This option enables the workaround for the 743622 Cortex-A9
	  (r2p*) erratum. Under very rare conditions, a faulty
	  optimisation in the Cortex-A9 Store Buffer may lead to data
	  corruption. This workaround sets a specific bit in the diagnostic
	  register of the Cortex-A9 which disables the Store Buffer
	  optimisation, preventing the defect from occurring. This has no
	  visible impact on the overall performance or power consumption of the
	  processor.

config ARM_ERRATA_751472
	bool "ARM errata: Interrupted ICIALLUIS may prevent completion of broadcasted operation"
	depends on CPU_V7
	depends on !ARCH_MULTIPLATFORM
	help
	  This option enables the workaround for the 751472 Cortex-A9 (prior
	  to r3p0) erratum. An interrupted ICIALLUIS operation may prevent the
	  completion of a following broadcasted operation if the second
	  operation is received by a CPU before the ICIALLUIS has completed,
	  potentially leading to corrupted entries in the cache or TLB.

config ARM_ERRATA_754322
	bool "ARM errata: possible faulty MMU translations following an ASID switch"
	depends on CPU_V7
	help
	  This option enables the workaround for the 754322 Cortex-A9 (r2p*,
	  r3p*) erratum. A speculative memory access may cause a page table walk
	  which starts prior to an ASID switch but completes afterwards. This
	  can populate the micro-TLB with a stale entry which may be hit with
	  the new ASID. This workaround places two dsb instructions in the mm
	  switching code so that no page table walks can cross the ASID switch.

config ARM_ERRATA_754327
	bool "ARM errata: no automatic Store Buffer drain"
	depends on CPU_V7 && SMP
	help
	  This option enables the workaround for the 754327 Cortex-A9 (prior to
	  r2p0) erratum. The Store Buffer does not have any automatic draining
	  mechanism and therefore a livelock may occur if an external agent
	  continuously polls a memory location waiting to observe an update.
	  This workaround defines cpu_relax() as smp_mb(), preventing correctly
	  written polling loops from denying visibility of updates to memory.

config ARM_ERRATA_364296
	bool "ARM errata: Possible cache data corruption with hit-under-miss enabled"
	depends on CPU_V6
	help
	  This options enables the workaround for the 364296 ARM1136
	  r0p2 erratum (possible cache data corruption with
	  hit-under-miss enabled). It sets the undocumented bit 31 in
	  the auxiliary control register and the FI bit in the control
	  register, thus disabling hit-under-miss without putting the
	  processor into full low interrupt latency mode. ARM11MPCore
	  is not affected.

config ARM_ERRATA_764369
	bool "ARM errata: Data cache line maintenance operation by MVA may not succeed"
	depends on CPU_V7 && SMP
	help
	  This option enables the workaround for erratum 764369
	  affecting Cortex-A9 MPCore with two or more processors (all
	  current revisions). Under certain timing circumstances, a data
	  cache line maintenance operation by MVA targeting an Inner
	  Shareable memory region may fail to proceed up to either the
	  Point of Coherency or to the Point of Unification of the
	  system. This workaround adds a DSB instruction before the
	  relevant cache maintenance functions and sets a specific bit
	  in the diagnostic control register of the SCU.

config ARM_ERRATA_775420
       bool "ARM errata: A data cache maintenance operation which aborts, might lead to deadlock"
       depends on CPU_V7
       help
	 This option enables the workaround for the 775420 Cortex-A9 (r2p2,
	 r2p6,r2p8,r2p10,r3p0) erratum. In case a date cache maintenance
	 operation aborts with MMU exception, it might cause the processor
	 to deadlock. This workaround puts DSB before executing ISB if
	 an abort may occur on cache maintenance.

config ARM_ERRATA_798181
	bool "ARM errata: TLBI/DSB failure on Cortex-A15"
	depends on CPU_V7 && SMP
	help
	  On Cortex-A15 (r0p0..r3p2) the TLBI*IS/DSB operations are not
	  adequately shooting down all use of the old entries. This
	  option enables the Linux kernel workaround for this erratum
	  which sends an IPI to the CPUs that are running the same ASID
	  as the one being invalidated.

config ARM_ERRATA_773022
	bool "ARM errata: incorrect instructions may be executed from loop buffer"
	depends on CPU_V7
	help
	  This option enables the workaround for the 773022 Cortex-A15
	  (up to r0p4) erratum. In certain rare sequences of code, the
	  loop buffer may deliver incorrect instructions. This
	  workaround disables the loop buffer to avoid the erratum.

endmenu

source "arch/arm/common/Kconfig"

menu "Bus support"

config ISA
	bool
	help
	  Find out whether you have ISA slots on your motherboard.  ISA is the
	  name of a bus system, i.e. the way the CPU talks to the other stuff
	  inside your box.  Other bus systems are PCI, EISA, MicroChannel
	  (MCA) or VESA.  ISA is an older system, now being displaced by PCI;
	  newer boards don't support it.  If you have ISA, say Y, otherwise N.

# Select ISA DMA controller support
config ISA_DMA
	bool
	select ISA_DMA_API

# Select ISA DMA interface
config ISA_DMA_API
	bool

config PCI
	bool "PCI support" if MIGHT_HAVE_PCI
	help
	  Find out whether you have a PCI motherboard. PCI is the name of a
	  bus system, i.e. the way the CPU talks to the other stuff inside
	  your box. Other bus systems are ISA, EISA, MicroChannel (MCA) or
	  VESA. If you have PCI, say Y, otherwise N.

config PCI_DOMAINS
	bool
	depends on PCI

config PCI_DOMAINS_GENERIC
	def_bool PCI_DOMAINS

config PCI_NANOENGINE
	bool "BSE nanoEngine PCI support"
	depends on SA1100_NANOENGINE
	help
	  Enable PCI on the BSE nanoEngine board.

config PCI_SYSCALL
	def_bool PCI

config PCI_HOST_ITE8152
	bool
	depends on PCI && MACH_ARMCORE
	default y
	select DMABOUNCE

source "drivers/pci/Kconfig"
source "drivers/pci/pcie/Kconfig"

source "drivers/pcmcia/Kconfig"

endmenu

menu "Kernel Features"

config HAVE_SMP
	bool
	help
	  This option should be selected by machines which have an SMP-
	  capable CPU.

	  The only effect of this option is to make the SMP-related
	  options available to the user for configuration.

config SMP
	bool "Symmetric Multi-Processing"
	depends on CPU_V6K || CPU_V7
	depends on GENERIC_CLOCKEVENTS
	depends on HAVE_SMP
	depends on MMU || ARM_MPU
	select IRQ_WORK
	help
	  This enables support for systems with more than one CPU. If you have
	  a system with only one CPU, say N. If you have a system with more
	  than one CPU, say Y.

	  If you say N here, the kernel will run on uni- and multiprocessor
	  machines, but will use only one CPU of a multiprocessor machine. If
	  you say Y here, the kernel will run on many, but not all,
	  uniprocessor machines. On a uniprocessor machine, the kernel
	  will run faster if you say N here.

	  See also <file:Documentation/x86/i386/IO-APIC.txt>,
	  <file:Documentation/nmi_watchdog.txt> and the SMP-HOWTO available at
	  <http://tldp.org/HOWTO/SMP-HOWTO.html>.

	  If you don't know what to do here, say N.

config SMP_ON_UP
	bool "Allow booting SMP kernel on uniprocessor systems"
	depends on SMP && !XIP_KERNEL && MMU
	default y
	help
	  SMP kernels contain instructions which fail on non-SMP processors.
	  Enabling this option allows the kernel to modify itself to make
	  these instructions safe.  Disabling it allows about 1K of space
	  savings.

	  If you don't know what to do here, say Y.

config ARM_CPU_TOPOLOGY
	bool "Support cpu topology definition"
	depends on SMP && CPU_V7
	default y
	help
	  Support ARM cpu topology definition. The MPIDR register defines
	  affinity between processors which is then used to describe the cpu
	  topology of an ARM System.

config SCHED_MC
	bool "Multi-core scheduler support"
	depends on ARM_CPU_TOPOLOGY
	help
	  Multi-core scheduler support improves the CPU scheduler's decision
	  making when dealing with multi-core CPU chips at a cost of slightly
	  increased overhead in some places. If unsure say N here.

config SCHED_SMT
	bool "SMT scheduler support"
	depends on ARM_CPU_TOPOLOGY
	help
	  Improves the CPU scheduler's decision making when dealing with
	  MultiThreading at a cost of slightly increased overhead in some
	  places. If unsure say N here.

config HAVE_ARM_SCU
	bool
	help
	  This option enables support for the ARM system coherency unit

config HAVE_ARM_ARCH_TIMER
	bool "Architected timer support"
	depends on CPU_V7
	select ARM_ARCH_TIMER
	select GENERIC_CLOCKEVENTS
	help
	  This option enables support for the ARM architected timer

config HAVE_ARM_TWD
	bool
	select CLKSRC_OF if OF
	help
	  This options enables support for the ARM timer and watchdog unit

config MCPM
	bool "Multi-Cluster Power Management"
	depends on CPU_V7 && SMP
	help
	  This option provides the common power management infrastructure
	  for (multi-)cluster based systems, such as big.LITTLE based
	  systems.

config MCPM_QUAD_CLUSTER
	bool
	depends on MCPM
	help
	  To avoid wasting resources unnecessarily, MCPM only supports up
	  to 2 clusters by default.
	  Platforms with 3 or 4 clusters that use MCPM must select this
	  option to allow the additional clusters to be managed.

config BIG_LITTLE
	bool "big.LITTLE support (Experimental)"
	depends on CPU_V7 && SMP
	select MCPM
	help
	  This option enables support selections for the big.LITTLE
	  system architecture.

config BL_SWITCHER
	bool "big.LITTLE switcher support"
	depends on BIG_LITTLE && MCPM && HOTPLUG_CPU
	select ARM_CPU_SUSPEND
	select CPU_PM
	help
	  The big.LITTLE "switcher" provides the core functionality to
	  transparently handle transition between a cluster of A15's
	  and a cluster of A7's in a big.LITTLE system.

config BL_SWITCHER_DUMMY_IF
	tristate "Simple big.LITTLE switcher user interface"
	depends on BL_SWITCHER && DEBUG_KERNEL
	help
	  This is a simple and dummy char dev interface to control
	  the big.LITTLE switcher core code.  It is meant for
	  debugging purposes only.

choice
	prompt "Memory split"
	depends on MMU
	default VMSPLIT_3G
	help
	  Select the desired split between kernel and user memory.

	  If you are not absolutely sure what you are doing, leave this
	  option alone!

	config VMSPLIT_3G
		bool "3G/1G user/kernel split"
	config VMSPLIT_3G_OPT
		bool "3G/1G user/kernel split (for full 1G low memory)"
	config VMSPLIT_2G
		bool "2G/2G user/kernel split"
	config VMSPLIT_1G
		bool "1G/3G user/kernel split"
endchoice

config PAGE_OFFSET
	hex
	default PHYS_OFFSET if !MMU
	default 0x40000000 if VMSPLIT_1G
	default 0x80000000 if VMSPLIT_2G
	default 0xB0000000 if VMSPLIT_3G_OPT
	default 0xC0000000

config NR_CPUS
	int "Maximum number of CPUs (2-32)"
	range 2 32
	depends on SMP
	default "4"

config HOTPLUG_CPU
	bool "Support for hot-pluggable CPUs"
	depends on SMP
	help
	  Say Y here to experiment with turning CPUs off and on.  CPUs
	  can be controlled through /sys/devices/system/cpu.

config ARM_PSCI
	bool "Support for the ARM Power State Coordination Interface (PSCI)"
	depends on CPU_V7
	select ARM_PSCI_FW
	help
	  Say Y here if you want Linux to communicate with system firmware
	  implementing the PSCI specification for CPU-centric power
	  management operations described in ARM document number ARM DEN
	  0022A ("Power State Coordination Interface System Software on
	  ARM processors").

# The GPIO number here must be sorted by descending number. In case of
# a multiplatform kernel, we just want the highest value required by the
# selected platforms.
config ARCH_NR_GPIO
	int
	default 1024 if ARCH_BRCMSTB || ARCH_SHMOBILE || ARCH_TEGRA || \
		ARCH_ZYNQ
	default 512 if ARCH_EXYNOS || ARCH_KEYSTONE || SOC_OMAP5 || \
		SOC_DRA7XX || ARCH_S3C24XX || ARCH_S3C64XX || ARCH_S5PV210
	default 416 if ARCH_SUNXI
	default 392 if ARCH_U8500
	default 352 if ARCH_VT8500
	default 288 if ARCH_ROCKCHIP
	default 264 if MACH_H4700
	default 0
	help
	  Maximum number of GPIOs in the system.

	  If unsure, leave the default value.

source kernel/Kconfig.preempt

config HZ_FIXED
	int
	default 200 if ARCH_EBSA110 || ARCH_S3C24XX || \
		ARCH_S5PV210 || ARCH_EXYNOS4
	default 128 if SOC_AT91RM9200
	default 0

choice
	depends on HZ_FIXED = 0
	prompt "Timer frequency"

config HZ_100
	bool "100 Hz"

config HZ_200
	bool "200 Hz"

config HZ_250
	bool "250 Hz"

config HZ_300
	bool "300 Hz"

config HZ_500
	bool "500 Hz"

config HZ_1000
	bool "1000 Hz"

endchoice

config HZ
	int
	default HZ_FIXED if HZ_FIXED != 0
	default 100 if HZ_100
	default 200 if HZ_200
	default 250 if HZ_250
	default 300 if HZ_300
	default 500 if HZ_500
	default 1000

config SCHED_HRTICK
	def_bool HIGH_RES_TIMERS

config THUMB2_KERNEL
	bool "Compile the kernel in Thumb-2 mode" if !CPU_THUMBONLY
	depends on (CPU_V7 || CPU_V7M) && !CPU_V6 && !CPU_V6K
	default y if CPU_THUMBONLY
	select AEABI
	select ARM_ASM_UNIFIED
	select ARM_UNWIND
	help
	  By enabling this option, the kernel will be compiled in
	  Thumb-2 mode. A compiler/assembler that understand the unified
	  ARM-Thumb syntax is needed.

	  If unsure, say N.

config THUMB2_AVOID_R_ARM_THM_JUMP11
	bool "Work around buggy Thumb-2 short branch relocations in gas"
	depends on THUMB2_KERNEL && MODULES
	default y
	help
	  Various binutils versions can resolve Thumb-2 branches to
	  locally-defined, preemptible global symbols as short-range "b.n"
	  branch instructions.

	  This is a problem, because there's no guarantee the final
	  destination of the symbol, or any candidate locations for a
	  trampoline, are within range of the branch.  For this reason, the
	  kernel does not support fixing up the R_ARM_THM_JUMP11 (102)
	  relocation in modules at all, and it makes little sense to add
	  support.

	  The symptom is that the kernel fails with an "unsupported
	  relocation" error when loading some modules.

	  Until fixed tools are available, passing
	  -fno-optimize-sibling-calls to gcc should prevent gcc generating
	  code which hits this problem, at the cost of a bit of extra runtime
	  stack usage in some cases.

	  The problem is described in more detail at:
	      https://bugs.launchpad.net/binutils-linaro/+bug/725126

	  Only Thumb-2 kernels are affected.

	  Unless you are sure your tools don't have this problem, say Y.

config ARM_ASM_UNIFIED
	bool

config AEABI
	bool "Use the ARM EABI to compile the kernel"
	help
	  This option allows for the kernel to be compiled using the latest
	  ARM ABI (aka EABI).  This is only useful if you are using a user
	  space environment that is also compiled with EABI.

	  Since there are major incompatibilities between the legacy ABI and
	  EABI, especially with regard to structure member alignment, this
	  option also changes the kernel syscall calling convention to
	  disambiguate both ABIs and allow for backward compatibility support
	  (selected with CONFIG_OABI_COMPAT).

	  To use this you need GCC version 4.0.0 or later.

config OABI_COMPAT
	bool "Allow old ABI binaries to run with this kernel (EXPERIMENTAL)"
	depends on AEABI && !THUMB2_KERNEL
	help
	  This option preserves the old syscall interface along with the
	  new (ARM EABI) one. It also provides a compatibility layer to
	  intercept syscalls that have structure arguments which layout
	  in memory differs between the legacy ABI and the new ARM EABI
	  (only for non "thumb" binaries). This option adds a tiny
	  overhead to all syscalls and produces a slightly larger kernel.

	  The seccomp filter system will not be available when this is
	  selected, since there is no way yet to sensibly distinguish
	  between calling conventions during filtering.

	  If you know you'll be using only pure EABI user space then you
	  can say N here. If this option is not selected and you attempt
	  to execute a legacy ABI binary then the result will be
	  UNPREDICTABLE (in fact it can be predicted that it won't work
	  at all). If in doubt say N.

config ARCH_HAS_HOLES_MEMORYMODEL
	bool

config ARCH_SPARSEMEM_ENABLE
	bool

config ARCH_SPARSEMEM_DEFAULT
	def_bool ARCH_SPARSEMEM_ENABLE

config ARCH_SELECT_MEMORY_MODEL
	def_bool ARCH_SPARSEMEM_ENABLE

config HAVE_ARCH_PFN_VALID
	def_bool ARCH_HAS_HOLES_MEMORYMODEL || !SPARSEMEM

config HAVE_GENERIC_RCU_GUP
	def_bool y
	depends on ARM_LPAE

config HIGHMEM
	bool "High Memory Support"
	depends on MMU
	help
	  The address space of ARM processors is only 4 Gigabytes large
	  and it has to accommodate user address space, kernel address
	  space as well as some memory mapped IO. That means that, if you
	  have a large amount of physical memory and/or IO, not all of the
	  memory can be "permanently mapped" by the kernel. The physical
	  memory that is not permanently mapped is called "high memory".

	  Depending on the selected kernel/user memory split, minimum
	  vmalloc space and actual amount of RAM, you may not need this
	  option which should result in a slightly faster kernel.

	  If unsure, say n.

config HIGHPTE
	bool "Allocate 2nd-level pagetables from highmem" if EXPERT
	depends on HIGHMEM
	default y
	help
	  The VM uses one page of physical memory for each page table.
	  For systems with a lot of processes, this can use a lot of
	  precious low memory, eventually leading to low memory being
	  consumed by page tables.  Setting this option will allow
	  user-space 2nd level page tables to reside in high memory.

config CPU_SW_DOMAIN_PAN
	bool "Enable use of CPU domains to implement privileged no-access"
	depends on MMU && !ARM_LPAE
	default y
	help
	  Increase kernel security by ensuring that normal kernel accesses
	  are unable to access userspace addresses.  This can help prevent
	  use-after-free bugs becoming an exploitable privilege escalation
	  by ensuring that magic values (such as LIST_POISON) will always
	  fault when dereferenced.

	  CPUs with low-vector mappings use a best-efforts implementation.
	  Their lower 1MB needs to remain accessible for the vectors, but
	  the remainder of userspace will become appropriately inaccessible.

config HW_PERF_EVENTS
	def_bool y
	depends on ARM_PMU

config SYS_SUPPORTS_HUGETLBFS
       def_bool y
       depends on ARM_LPAE

config HAVE_ARCH_TRANSPARENT_HUGEPAGE
       def_bool y
       depends on ARM_LPAE

config ARCH_WANT_GENERAL_HUGETLB
	def_bool y

config ARM_MODULE_PLTS
	bool "Use PLTs to allow module memory to spill over into vmalloc area"
	depends on MODULES
	help
	  Allocate PLTs when loading modules so that jumps and calls whose
	  targets are too far away for their relative offsets to be encoded
	  in the instructions themselves can be bounced via veneers in the
	  module's PLT. This allows modules to be allocated in the generic
	  vmalloc area after the dedicated module memory area has been
	  exhausted. The modules will use slightly more memory, but after
	  rounding up to page size, the actual memory footprint is usually
	  the same.

	  Say y if you are getting out of memory errors while loading modules

source "mm/Kconfig"

config FORCE_MAX_ZONEORDER
	int "Maximum zone order"
	default "12" if SOC_AM33XX
	default "9" if SA1111 || ARCH_EFM32
	default "11"
	help
	  The kernel memory allocator divides physically contiguous memory
	  blocks into "zones", where each zone is a power of two number of
	  pages.  This option selects the largest power of two that the kernel
	  keeps in the memory allocator.  If you need to allocate very large
	  blocks of physically contiguous memory, then you may need to
	  increase this value.

	  This config option is actually maximum order plus one. For example,
	  a value of 11 means that the largest free memory block is 2^10 pages.

config ALIGNMENT_TRAP
	bool
	depends on CPU_CP15_MMU
	default y if !ARCH_EBSA110
	select HAVE_PROC_CPU if PROC_FS
	help
	  ARM processors cannot fetch/store information which is not
	  naturally aligned on the bus, i.e., a 4 byte fetch must start at an
	  address divisible by 4. On 32-bit ARM processors, these non-aligned
	  fetch/store instructions will be emulated in software if you say
	  here, which has a severe performance impact. This is necessary for
	  correct operation of some network protocols. With an IP-only
	  configuration it is safe to say N, otherwise say Y.

config UACCESS_WITH_MEMCPY
	bool "Use kernel mem{cpy,set}() for {copy_to,clear}_user()"
	depends on MMU
	default y if CPU_FEROCEON
	help
	  Implement faster copy_to_user and clear_user methods for CPU
	  cores where a 8-word STM instruction give significantly higher
	  memory write throughput than a sequence of individual 32bit stores.

	  A possible side effect is a slight increase in scheduling latency
	  between threads sharing the same address space if they invoke
	  such copy operations with large buffers.

	  However, if the CPU data cache is using a write-allocate mode,
	  this option is unlikely to provide any performance gain.

config SECCOMP
	bool
	prompt "Enable seccomp to safely compute untrusted bytecode"
	---help---
	  This kernel feature is useful for number crunching applications
	  that may need to compute untrusted bytecode during their
	  execution. By using pipes or other transports made available to
	  the process as file descriptors supporting the read/write
	  syscalls, it's possible to isolate those applications in
	  their own address space using seccomp. Once seccomp is
	  enabled via prctl(PR_SET_SECCOMP), it cannot be disabled
	  and the task is only allowed to execute a few safe syscalls
	  defined by each seccomp mode.

config SWIOTLB
	def_bool y

config IOMMU_HELPER
	def_bool SWIOTLB

config XEN_DOM0
	def_bool y
	depends on XEN

config XEN
	bool "Xen guest support on ARM"
	depends on ARM && AEABI && OF
	depends on CPU_V7 && !CPU_V6
	depends on !GENERIC_ATOMIC64
	depends on MMU
	select ARCH_DMA_ADDR_T_64BIT
	select ARM_PSCI
	select SWIOTLB_XEN
	help
	  Say Y if you want to run Linux in a Virtual Machine on Xen on ARM.

config ARM_FLUSH_CONSOLE_ON_RESTART
	bool "Force flush the console on restart"
	help
	  If the console is locked while the system is rebooted, the messages
	  in the temporary logbuffer would not have propogated to all the
	  console drivers. This option forces the console lock to be
	  released if it failed to be acquired, which will cause all the
	  pending messages to be flushed.

endmenu

menu "Boot options"

config USE_OF
	bool "Flattened Device Tree support"
	select IRQ_DOMAIN
	select OF
	help
	  Include support for flattened device tree machine descriptions.

config ATAGS
	bool "Support for the traditional ATAGS boot data passing" if USE_OF
	default y
	help
	  This is the traditional way of passing data to the kernel at boot
	  time. If you are solely relying on the flattened device tree (or
	  the ARM_ATAG_DTB_COMPAT option) then you may unselect this option
	  to remove ATAGS support from your kernel binary.  If unsure,
	  leave this to y.

config DEPRECATED_PARAM_STRUCT
	bool "Provide old way to pass kernel parameters"
	depends on ATAGS
	help
	  This was deprecated in 2001 and announced to live on for 5 years.
	  Some old boot loaders still use this way.

config BUILD_ARM_APPENDED_DTB_IMAGE
	bool "Build a concatenated zImage/dtb by default"
	depends on OF
	help
	  Enabling this option will cause a concatenated zImage and list of
	  DTBs to be built by default (instead of a standalone zImage.)
	  The image will built in arch/arm/boot/zImage-dtb

config BUILD_ARM_APPENDED_DTB_IMAGE_NAMES
	string "Default dtb names"
	depends on BUILD_ARM_APPENDED_DTB_IMAGE
	help
	  Space separated list of names of dtbs to append when
	  building a concatenated zImage-dtb.

# Compressed boot loader in ROM.  Yes, we really want to ask about
# TEXT and BSS so we preserve their values in the config files.
config ZBOOT_ROM_TEXT
	hex "Compressed ROM boot loader base address"
	default "0"
	help
	  The physical address at which the ROM-able zImage is to be
	  placed in the target.  Platforms which normally make use of
	  ROM-able zImage formats normally set this to a suitable
	  value in their defconfig file.

	  If ZBOOT_ROM is not enabled, this has no effect.

config ZBOOT_ROM_BSS
	hex "Compressed ROM boot loader BSS address"
	default "0"
	help
	  The base address of an area of read/write memory in the target
	  for the ROM-able zImage which must be available while the
	  decompressor is running. It must be large enough to hold the
	  entire decompressed kernel plus an additional 128 KiB.
	  Platforms which normally make use of ROM-able zImage formats
	  normally set this to a suitable value in their defconfig file.

	  If ZBOOT_ROM is not enabled, this has no effect.

config ZBOOT_ROM
	bool "Compressed boot loader in ROM/flash"
	depends on ZBOOT_ROM_TEXT != ZBOOT_ROM_BSS
	depends on !ARM_APPENDED_DTB && !XIP_KERNEL && !AUTO_ZRELADDR
	help
	  Say Y here if you intend to execute your compressed kernel image
	  (zImage) directly from ROM or flash.  If unsure, say N.

config ARM_APPENDED_DTB
	bool "Use appended device tree blob to zImage (EXPERIMENTAL)"
	depends on OF
	help
	  With this option, the boot code will look for a device tree binary
	  (DTB) appended to zImage
	  (e.g. cat zImage <filename>.dtb > zImage_w_dtb).

	  This is meant as a backward compatibility convenience for those
	  systems with a bootloader that can't be upgraded to accommodate
	  the documented boot protocol using a device tree.

	  Beware that there is very little in terms of protection against
	  this option being confused by leftover garbage in memory that might
	  look like a DTB header after a reboot if no actual DTB is appended
	  to zImage.  Do not leave this option active in a production kernel
	  if you don't intend to always append a DTB.  Proper passing of the
	  location into r2 of a bootloader provided DTB is always preferable
	  to this option.

config ARM_ATAG_DTB_COMPAT
	bool "Supplement the appended DTB with traditional ATAG information"
	depends on ARM_APPENDED_DTB
	help
	  Some old bootloaders can't be updated to a DTB capable one, yet
	  they provide ATAGs with memory configuration, the ramdisk address,
	  the kernel cmdline string, etc.  Such information is dynamically
	  provided by the bootloader and can't always be stored in a static
	  DTB.  To allow a device tree enabled kernel to be used with such
	  bootloaders, this option allows zImage to extract the information
	  from the ATAG list and store it at run time into the appended DTB.

choice
	prompt "Kernel command line type" if ARM_ATAG_DTB_COMPAT
	default ARM_ATAG_DTB_COMPAT_CMDLINE_FROM_BOOTLOADER

config ARM_ATAG_DTB_COMPAT_CMDLINE_FROM_BOOTLOADER
	bool "Use bootloader kernel arguments if available"
	help
	  Uses the command-line options passed by the boot loader instead of
	  the device tree bootargs property. If the boot loader doesn't provide
	  any, the device tree bootargs property will be used.

config ARM_ATAG_DTB_COMPAT_CMDLINE_EXTEND
	bool "Extend with bootloader kernel arguments"
	help
	  The command-line arguments provided by the boot loader will be
	  appended to the the device tree bootargs property.

endchoice

config CMDLINE
	string "Default kernel command string"
	default ""
	help
	  On some architectures (EBSA110 and CATS), there is currently no way
	  for the boot loader to pass arguments to the kernel. For these
	  architectures, you should supply some command-line options at build
	  time by entering them here. As a minimum, you should specify the
	  memory size and the root device (e.g., mem=64M root=/dev/nfs).

choice
	prompt "Kernel command line type" if CMDLINE != ""
	default CMDLINE_FROM_BOOTLOADER
	depends on ATAGS

config CMDLINE_FROM_BOOTLOADER
	bool "Use bootloader kernel arguments if available"
	help
	  Uses the command-line options passed by the boot loader. If
	  the boot loader doesn't provide any, the default kernel command
	  string provided in CMDLINE will be used.

config CMDLINE_EXTEND
	bool "Extend bootloader kernel arguments"
	help
	  The command-line arguments provided by the boot loader will be
	  appended to the default kernel command string.

config CMDLINE_FORCE
	bool "Always use the default kernel command string"
	help
	  Always use the default kernel command string, even if the boot
	  loader passes other arguments to the kernel.
	  This is useful if you cannot or don't want to change the
	  command-line options your boot loader passes to the kernel.
endchoice

config XIP_KERNEL
	bool "Kernel Execute-In-Place from ROM"
	depends on !ARM_LPAE && !ARCH_MULTIPLATFORM
	help
	  Execute-In-Place allows the kernel to run from non-volatile storage
	  directly addressable by the CPU, such as NOR flash. This saves RAM
	  space since the text section of the kernel is not loaded from flash
	  to RAM.  Read-write sections, such as the data section and stack,
	  are still copied to RAM.  The XIP kernel is not compressed since
	  it has to run directly from flash, so it will take more space to
	  store it.  The flash address used to link the kernel object files,
	  and for storing it, is configuration dependent. Therefore, if you
	  say Y here, you must know the proper physical address where to
	  store the kernel image depending on your own flash memory usage.

	  Also note that the make target becomes "make xipImage" rather than
	  "make zImage" or "make Image".  The final kernel binary to put in
	  ROM memory will be arch/arm/boot/xipImage.

	  If unsure, say N.

config XIP_PHYS_ADDR
	hex "XIP Kernel Physical Location"
	depends on XIP_KERNEL
	default "0x00080000"
	help
	  This is the physical address in your flash memory the kernel will
	  be linked for and stored to.  This address is dependent on your
	  own flash usage.

config KEXEC
	bool "Kexec system call (EXPERIMENTAL)"
	depends on (!SMP || PM_SLEEP_SMP)
	depends on !CPU_V7M
	select KEXEC_CORE
	help
	  kexec is a system call that implements the ability to shutdown your
	  current kernel, and to start another kernel.  It is like a reboot
	  but it is independent of the system firmware.   And like a reboot
	  you can start any kernel with it, not just Linux.

	  It is an ongoing process to be certain the hardware in a machine
	  is properly shutdown, so do not be surprised if this code does not
	  initially work for you.

config ATAGS_PROC
	bool "Export atags in procfs"
	depends on ATAGS && KEXEC
	default y
	help
	  Should the atags used to boot the kernel be exported in an "atags"
	  file in procfs. Useful with kexec.

config CRASH_DUMP
	bool "Build kdump crash kernel (EXPERIMENTAL)"
	help
	  Generate crash dump after being started by kexec. This should
	  be normally only set in special crash dump kernels which are
	  loaded in the main kernel with kexec-tools into a specially
	  reserved region and then later executed after a crash by
	  kdump/kexec. The crash dump kernel must be compiled to a
	  memory address not used by the main kernel

	  For more details see Documentation/kdump/kdump.txt

config AUTO_ZRELADDR
	bool "Auto calculation of the decompressed kernel image address"
	help
	  ZRELADDR is the physical address where the decompressed kernel
	  image will be placed. If AUTO_ZRELADDR is selected, the address
	  will be determined at run-time by masking the current IP with
	  0xf8000000. This assumes the zImage being placed in the first 128MB
	  from start of memory.

endmenu

menu "CPU Power Management"

source "drivers/cpufreq/Kconfig"

source "drivers/cpuidle/Kconfig"

endmenu

menu "Floating point emulation"

comment "At least one emulation must be selected"

config FPE_NWFPE
	bool "NWFPE math emulation"
	depends on (!AEABI || OABI_COMPAT) && !THUMB2_KERNEL
	---help---
	  Say Y to include the NWFPE floating point emulator in the kernel.
	  This is necessary to run most binaries. Linux does not currently
	  support floating point hardware so you need to say Y here even if
	  your machine has an FPA or floating point co-processor podule.

	  You may say N here if you are going to load the Acorn FPEmulator
	  early in the bootup.

config FPE_NWFPE_XP
	bool "Support extended precision"
	depends on FPE_NWFPE
	help
	  Say Y to include 80-bit support in the kernel floating-point
	  emulator.  Otherwise, only 32 and 64-bit support is compiled in.
	  Note that gcc does not generate 80-bit operations by default,
	  so in most cases this option only enlarges the size of the
	  floating point emulator without any good reason.

	  You almost surely want to say N here.

config FPE_FASTFPE
	bool "FastFPE math emulation (EXPERIMENTAL)"
	depends on (!AEABI || OABI_COMPAT) && !CPU_32v3
	---help---
	  Say Y here to include the FAST floating point emulator in the kernel.
	  This is an experimental much faster emulator which now also has full
	  precision for the mantissa.  It does not support any exceptions.
	  It is very simple, and approximately 3-6 times faster than NWFPE.

	  It should be sufficient for most programs.  It may be not suitable
	  for scientific calculations, but you have to check this for yourself.
	  If you do not feel you need a faster FP emulation you should better
	  choose NWFPE.

config VFP
	bool "VFP-format floating point maths"
	depends on CPU_V6 || CPU_V6K || CPU_ARM926T || CPU_V7 || CPU_FEROCEON
	help
	  Say Y to include VFP support code in the kernel. This is needed
	  if your hardware includes a VFP unit.

	  Please see <file:Documentation/arm/VFP/release-notes.txt> for
	  release notes and additional status information.

	  Say N if your target does not have VFP hardware.

config VFPv3
	bool
	depends on VFP
	default y if CPU_V7

config NEON
	bool "Advanced SIMD (NEON) Extension support"
	depends on VFPv3 && CPU_V7
	help
	  Say Y to include support code for NEON, the ARMv7 Advanced SIMD
	  Extension.

config KERNEL_MODE_NEON
	bool "Support for NEON in kernel mode"
	depends on NEON && AEABI
	help
	  Say Y to include support for NEON in kernel mode.

endmenu

menu "Userspace binary formats"

source "fs/Kconfig.binfmt"

endmenu

menu "Power management options"

source "kernel/power/Kconfig"

config ARCH_SUSPEND_POSSIBLE
	depends on CPU_ARM920T || CPU_ARM926T || CPU_FEROCEON || CPU_SA1100 || \
		CPU_V6 || CPU_V6K || CPU_V7 || CPU_V7M || CPU_XSC3 || CPU_XSCALE || CPU_MOHAWK
	def_bool y

config ARM_CPU_SUSPEND
	def_bool PM_SLEEP

config ARCH_HIBERNATION_POSSIBLE
	bool
	depends on MMU
	default y if ARCH_SUSPEND_POSSIBLE

endmenu

source "net/Kconfig"

source "drivers/Kconfig"

source "drivers/firmware/Kconfig"

source "fs/Kconfig"

source "arch/arm/Kconfig.debug"

source "security/Kconfig"

source "crypto/Kconfig"
if CRYPTO
source "arch/arm/crypto/Kconfig"
endif

source "lib/Kconfig"

source "arch/arm/kvm/Kconfig"<|MERGE_RESOLUTION|>--- conflicted
+++ resolved
@@ -35,11 +35,8 @@
 	select HAVE_ARCH_BITREVERSE if (CPU_32v7M || CPU_32v7) && !CPU_32v6
 	select HAVE_ARCH_JUMP_LABEL if !XIP_KERNEL && !CPU_ENDIAN_BE32
 	select HAVE_ARCH_KGDB if !CPU_ENDIAN_BE32
-<<<<<<< HEAD
 	select HAVE_ARCH_MMAP_RND_BITS if MMU
-=======
 	select HAVE_ARCH_HARDENED_USERCOPY
->>>>>>> 59e65b4b
 	select HAVE_ARCH_SECCOMP_FILTER if (AEABI && !OABI_COMPAT)
 	select HAVE_ARCH_TRACEHOOK
 	select HAVE_BPF_JIT
