#ifndef _LINUX_EFI_H
#define _LINUX_EFI_H

/*
 * Extensible Firmware Interface
 * Based on 'Extensible Firmware Interface Specification' version 0.9, April 30, 1999
 *
 * Copyright (C) 1999 VA Linux Systems
 * Copyright (C) 1999 Walt Drummond <drummond@valinux.com>
 * Copyright (C) 1999, 2002-2003 Hewlett-Packard Co.
 *	David Mosberger-Tang <davidm@hpl.hp.com>
 *	Stephane Eranian <eranian@hpl.hp.com>
 */
#include <linux/init.h>
#include <linux/string.h>
#include <linux/time.h>
#include <linux/types.h>
#include <linux/proc_fs.h>
#include <linux/rtc.h>
#include <linux/ioport.h>
#include <linux/pfn.h>
#include <linux/pstore.h>

#include <asm/page.h>

#define EFI_SUCCESS		0
#define EFI_LOAD_ERROR          ( 1 | (1UL << (BITS_PER_LONG-1)))
#define EFI_INVALID_PARAMETER	( 2 | (1UL << (BITS_PER_LONG-1)))
#define EFI_UNSUPPORTED		( 3 | (1UL << (BITS_PER_LONG-1)))
#define EFI_BAD_BUFFER_SIZE     ( 4 | (1UL << (BITS_PER_LONG-1)))
#define EFI_BUFFER_TOO_SMALL	( 5 | (1UL << (BITS_PER_LONG-1)))
#define EFI_NOT_READY		( 6 | (1UL << (BITS_PER_LONG-1)))
#define EFI_DEVICE_ERROR	( 7 | (1UL << (BITS_PER_LONG-1)))
#define EFI_WRITE_PROTECTED	( 8 | (1UL << (BITS_PER_LONG-1)))
#define EFI_OUT_OF_RESOURCES	( 9 | (1UL << (BITS_PER_LONG-1)))
#define EFI_NOT_FOUND		(14 | (1UL << (BITS_PER_LONG-1)))
#define EFI_SECURITY_VIOLATION	(26 | (1UL << (BITS_PER_LONG-1)))

typedef unsigned long efi_status_t;
typedef u8 efi_bool_t;
typedef u16 efi_char16_t;		/* UNICODE character */
typedef u64 efi_physical_addr_t;
typedef void *efi_handle_t;


typedef struct {
	u8 b[16];
} efi_guid_t;

#define EFI_GUID(a,b,c,d0,d1,d2,d3,d4,d5,d6,d7) \
((efi_guid_t) \
{{ (a) & 0xff, ((a) >> 8) & 0xff, ((a) >> 16) & 0xff, ((a) >> 24) & 0xff, \
  (b) & 0xff, ((b) >> 8) & 0xff, \
  (c) & 0xff, ((c) >> 8) & 0xff, \
  (d0), (d1), (d2), (d3), (d4), (d5), (d6), (d7) }})

/*
 * Generic EFI table header
 */
typedef	struct {
	u64 signature;
	u32 revision;
	u32 headersize;
	u32 crc32;
	u32 reserved;
} efi_table_hdr_t;

/*
 * Memory map descriptor:
 */

/* Memory types: */
#define EFI_RESERVED_TYPE		 0
#define EFI_LOADER_CODE			 1
#define EFI_LOADER_DATA			 2
#define EFI_BOOT_SERVICES_CODE		 3
#define EFI_BOOT_SERVICES_DATA		 4
#define EFI_RUNTIME_SERVICES_CODE	 5
#define EFI_RUNTIME_SERVICES_DATA	 6
#define EFI_CONVENTIONAL_MEMORY		 7
#define EFI_UNUSABLE_MEMORY		 8
#define EFI_ACPI_RECLAIM_MEMORY		 9
#define EFI_ACPI_MEMORY_NVS		10
#define EFI_MEMORY_MAPPED_IO		11
#define EFI_MEMORY_MAPPED_IO_PORT_SPACE	12
#define EFI_PAL_CODE			13
#define EFI_MAX_MEMORY_TYPE		14

/* Attribute values: */
#define EFI_MEMORY_UC		((u64)0x0000000000000001ULL)	/* uncached */
#define EFI_MEMORY_WC		((u64)0x0000000000000002ULL)	/* write-coalescing */
#define EFI_MEMORY_WT		((u64)0x0000000000000004ULL)	/* write-through */
#define EFI_MEMORY_WB		((u64)0x0000000000000008ULL)	/* write-back */
#define EFI_MEMORY_WP		((u64)0x0000000000001000ULL)	/* write-protect */
#define EFI_MEMORY_RP		((u64)0x0000000000002000ULL)	/* read-protect */
#define EFI_MEMORY_XP		((u64)0x0000000000004000ULL)	/* execute-protect */
#define EFI_MEMORY_RUNTIME	((u64)0x8000000000000000ULL)	/* range requires runtime mapping */
#define EFI_MEMORY_DESCRIPTOR_VERSION	1

#define EFI_PAGE_SHIFT		12
#define EFI_PAGE_SIZE		(1UL << EFI_PAGE_SHIFT)

typedef struct {
	u32 type;
	u32 pad;
	u64 phys_addr;
	u64 virt_addr;
	u64 num_pages;
	u64 attribute;
} efi_memory_desc_t;

typedef struct {
	efi_guid_t guid;
	u32 headersize;
	u32 flags;
	u32 imagesize;
} efi_capsule_header_t;

/*
 * Allocation types for calls to boottime->allocate_pages.
 */
#define EFI_ALLOCATE_ANY_PAGES		0
#define EFI_ALLOCATE_MAX_ADDRESS	1
#define EFI_ALLOCATE_ADDRESS		2
#define EFI_MAX_ALLOCATE_TYPE		3

typedef int (*efi_freemem_callback_t) (u64 start, u64 end, void *arg);

/*
 * Types and defines for Time Services
 */
#define EFI_TIME_ADJUST_DAYLIGHT 0x1
#define EFI_TIME_IN_DAYLIGHT     0x2
#define EFI_UNSPECIFIED_TIMEZONE 0x07ff

typedef struct {
	u16 year;
	u8 month;
	u8 day;
	u8 hour;
	u8 minute;
	u8 second;
	u8 pad1;
	u32 nanosecond;
	s16 timezone;
	u8 daylight;
	u8 pad2;
} efi_time_t;

typedef struct {
	u32 resolution;
	u32 accuracy;
	u8 sets_to_zero;
} efi_time_cap_t;

typedef struct {
	efi_table_hdr_t hdr;
	u32 raise_tpl;
	u32 restore_tpl;
	u32 allocate_pages;
	u32 free_pages;
	u32 get_memory_map;
	u32 allocate_pool;
	u32 free_pool;
	u32 create_event;
	u32 set_timer;
	u32 wait_for_event;
	u32 signal_event;
	u32 close_event;
	u32 check_event;
	u32 install_protocol_interface;
	u32 reinstall_protocol_interface;
	u32 uninstall_protocol_interface;
	u32 handle_protocol;
	u32 __reserved;
	u32 register_protocol_notify;
	u32 locate_handle;
	u32 locate_device_path;
	u32 install_configuration_table;
	u32 load_image;
	u32 start_image;
	u32 exit;
	u32 unload_image;
	u32 exit_boot_services;
	u32 get_next_monotonic_count;
	u32 stall;
	u32 set_watchdog_timer;
	u32 connect_controller;
	u32 disconnect_controller;
	u32 open_protocol;
	u32 close_protocol;
	u32 open_protocol_information;
	u32 protocols_per_handle;
	u32 locate_handle_buffer;
	u32 locate_protocol;
	u32 install_multiple_protocol_interfaces;
	u32 uninstall_multiple_protocol_interfaces;
	u32 calculate_crc32;
	u32 copy_mem;
	u32 set_mem;
	u32 create_event_ex;
} __packed efi_boot_services_32_t;

typedef struct {
	efi_table_hdr_t hdr;
	u64 raise_tpl;
	u64 restore_tpl;
	u64 allocate_pages;
	u64 free_pages;
	u64 get_memory_map;
	u64 allocate_pool;
	u64 free_pool;
	u64 create_event;
	u64 set_timer;
	u64 wait_for_event;
	u64 signal_event;
	u64 close_event;
	u64 check_event;
	u64 install_protocol_interface;
	u64 reinstall_protocol_interface;
	u64 uninstall_protocol_interface;
	u64 handle_protocol;
	u64 __reserved;
	u64 register_protocol_notify;
	u64 locate_handle;
	u64 locate_device_path;
	u64 install_configuration_table;
	u64 load_image;
	u64 start_image;
	u64 exit;
	u64 unload_image;
	u64 exit_boot_services;
	u64 get_next_monotonic_count;
	u64 stall;
	u64 set_watchdog_timer;
	u64 connect_controller;
	u64 disconnect_controller;
	u64 open_protocol;
	u64 close_protocol;
	u64 open_protocol_information;
	u64 protocols_per_handle;
	u64 locate_handle_buffer;
	u64 locate_protocol;
	u64 install_multiple_protocol_interfaces;
	u64 uninstall_multiple_protocol_interfaces;
	u64 calculate_crc32;
	u64 copy_mem;
	u64 set_mem;
	u64 create_event_ex;
} __packed efi_boot_services_64_t;

/*
 * EFI Boot Services table
 */
typedef struct {
	efi_table_hdr_t hdr;
	void *raise_tpl;
	void *restore_tpl;
	efi_status_t (*allocate_pages)(int, int, unsigned long,
				       efi_physical_addr_t *);
	efi_status_t (*free_pages)(efi_physical_addr_t, unsigned long);
	efi_status_t (*get_memory_map)(unsigned long *, void *, unsigned long *,
				       unsigned long *, u32 *);
	efi_status_t (*allocate_pool)(int, unsigned long, void **);
	efi_status_t (*free_pool)(void *);
	void *create_event;
	void *set_timer;
	void *wait_for_event;
	void *signal_event;
	void *close_event;
	void *check_event;
	void *install_protocol_interface;
	void *reinstall_protocol_interface;
	void *uninstall_protocol_interface;
	efi_status_t (*handle_protocol)(efi_handle_t, efi_guid_t *, void **);
	void *__reserved;
	void *register_protocol_notify;
	void *locate_handle;
	void *locate_device_path;
	void *install_configuration_table;
	void *load_image;
	void *start_image;
	void *exit;
	void *unload_image;
	efi_status_t (*exit_boot_services)(efi_handle_t, unsigned long);
	void *get_next_monotonic_count;
	void *stall;
	void *set_watchdog_timer;
	void *connect_controller;
	void *disconnect_controller;
	void *open_protocol;
	void *close_protocol;
	void *open_protocol_information;
	void *protocols_per_handle;
	void *locate_handle_buffer;
	void *locate_protocol;
	void *install_multiple_protocol_interfaces;
	void *uninstall_multiple_protocol_interfaces;
	void *calculate_crc32;
	void *copy_mem;
	void *set_mem;
	void *create_event_ex;
} efi_boot_services_t;

typedef enum {
	EfiPciIoWidthUint8,
	EfiPciIoWidthUint16,
	EfiPciIoWidthUint32,
	EfiPciIoWidthUint64,
	EfiPciIoWidthFifoUint8,
	EfiPciIoWidthFifoUint16,
	EfiPciIoWidthFifoUint32,
	EfiPciIoWidthFifoUint64,
	EfiPciIoWidthFillUint8,
	EfiPciIoWidthFillUint16,
	EfiPciIoWidthFillUint32,
	EfiPciIoWidthFillUint64,
	EfiPciIoWidthMaximum
} EFI_PCI_IO_PROTOCOL_WIDTH;

typedef enum {
	EfiPciIoAttributeOperationGet,
	EfiPciIoAttributeOperationSet,
	EfiPciIoAttributeOperationEnable,
	EfiPciIoAttributeOperationDisable,
	EfiPciIoAttributeOperationSupported,
    EfiPciIoAttributeOperationMaximum
} EFI_PCI_IO_PROTOCOL_ATTRIBUTE_OPERATION;

typedef struct {
	u32 read;
	u32 write;
} efi_pci_io_protocol_access_32_t;

typedef struct {
	u64 read;
	u64 write;
} efi_pci_io_protocol_access_64_t;

typedef struct {
	void *read;
	void *write;
} efi_pci_io_protocol_access_t;

typedef struct {
	u32 poll_mem;
	u32 poll_io;
	efi_pci_io_protocol_access_32_t mem;
	efi_pci_io_protocol_access_32_t io;
	efi_pci_io_protocol_access_32_t pci;
	u32 copy_mem;
	u32 map;
	u32 unmap;
	u32 allocate_buffer;
	u32 free_buffer;
	u32 flush;
	u32 get_location;
	u32 attributes;
	u32 get_bar_attributes;
	u32 set_bar_attributes;
	uint64_t romsize;
	void *romimage;
} efi_pci_io_protocol_32;

typedef struct {
	u64 poll_mem;
	u64 poll_io;
	efi_pci_io_protocol_access_64_t mem;
	efi_pci_io_protocol_access_64_t io;
	efi_pci_io_protocol_access_64_t pci;
	u64 copy_mem;
	u64 map;
	u64 unmap;
	u64 allocate_buffer;
	u64 free_buffer;
	u64 flush;
	u64 get_location;
	u64 attributes;
	u64 get_bar_attributes;
	u64 set_bar_attributes;
	uint64_t romsize;
	void *romimage;
} efi_pci_io_protocol_64;

typedef struct {
	void *poll_mem;
	void *poll_io;
	efi_pci_io_protocol_access_t mem;
	efi_pci_io_protocol_access_t io;
	efi_pci_io_protocol_access_t pci;
	void *copy_mem;
	void *map;
	void *unmap;
	void *allocate_buffer;
	void *free_buffer;
	void *flush;
	void *get_location;
	void *attributes;
	void *get_bar_attributes;
	void *set_bar_attributes;
	uint64_t romsize;
	void *romimage;
} efi_pci_io_protocol;

#define EFI_PCI_IO_ATTRIBUTE_ISA_MOTHERBOARD_IO 0x0001
#define EFI_PCI_IO_ATTRIBUTE_ISA_IO 0x0002
#define EFI_PCI_IO_ATTRIBUTE_VGA_PALETTE_IO 0x0004
#define EFI_PCI_IO_ATTRIBUTE_VGA_MEMORY 0x0008
#define EFI_PCI_IO_ATTRIBUTE_VGA_IO 0x0010
#define EFI_PCI_IO_ATTRIBUTE_IDE_PRIMARY_IO 0x0020
#define EFI_PCI_IO_ATTRIBUTE_IDE_SECONDARY_IO 0x0040
#define EFI_PCI_IO_ATTRIBUTE_MEMORY_WRITE_COMBINE 0x0080
#define EFI_PCI_IO_ATTRIBUTE_IO 0x0100
#define EFI_PCI_IO_ATTRIBUTE_MEMORY 0x0200
#define EFI_PCI_IO_ATTRIBUTE_BUS_MASTER 0x0400
#define EFI_PCI_IO_ATTRIBUTE_MEMORY_CACHED 0x0800
#define EFI_PCI_IO_ATTRIBUTE_MEMORY_DISABLE 0x1000
#define EFI_PCI_IO_ATTRIBUTE_EMBEDDED_DEVICE 0x2000
#define EFI_PCI_IO_ATTRIBUTE_EMBEDDED_ROM 0x4000
#define EFI_PCI_IO_ATTRIBUTE_DUAL_ADDRESS_CYCLE 0x8000
#define EFI_PCI_IO_ATTRIBUTE_ISA_IO_16 0x10000
#define EFI_PCI_IO_ATTRIBUTE_VGA_PALETTE_IO_16 0x20000
#define EFI_PCI_IO_ATTRIBUTE_VGA_IO_16 0x40000

/*
 * Types and defines for EFI ResetSystem
 */
#define EFI_RESET_COLD 0
#define EFI_RESET_WARM 1
#define EFI_RESET_SHUTDOWN 2

/*
 * EFI Runtime Services table
 */
#define EFI_RUNTIME_SERVICES_SIGNATURE ((u64)0x5652453544e5552ULL)
#define EFI_RUNTIME_SERVICES_REVISION  0x00010000

typedef struct {
	efi_table_hdr_t hdr;
	u32 get_time;
	u32 set_time;
	u32 get_wakeup_time;
	u32 set_wakeup_time;
	u32 set_virtual_address_map;
	u32 convert_pointer;
	u32 get_variable;
	u32 get_next_variable;
	u32 set_variable;
	u32 get_next_high_mono_count;
	u32 reset_system;
	u32 update_capsule;
	u32 query_capsule_caps;
	u32 query_variable_info;
} efi_runtime_services_32_t;

typedef struct {
	efi_table_hdr_t hdr;
	u64 get_time;
	u64 set_time;
	u64 get_wakeup_time;
	u64 set_wakeup_time;
	u64 set_virtual_address_map;
	u64 convert_pointer;
	u64 get_variable;
	u64 get_next_variable;
	u64 set_variable;
	u64 get_next_high_mono_count;
	u64 reset_system;
	u64 update_capsule;
	u64 query_capsule_caps;
	u64 query_variable_info;
} efi_runtime_services_64_t;

typedef struct {
	efi_table_hdr_t hdr;
	void *get_time;
	void *set_time;
	void *get_wakeup_time;
	void *set_wakeup_time;
	void *set_virtual_address_map;
	void *convert_pointer;
	void *get_variable;
	void *get_next_variable;
	void *set_variable;
	void *get_next_high_mono_count;
	void *reset_system;
	void *update_capsule;
	void *query_capsule_caps;
	void *query_variable_info;
} efi_runtime_services_t;

typedef efi_status_t efi_get_time_t (efi_time_t *tm, efi_time_cap_t *tc);
typedef efi_status_t efi_set_time_t (efi_time_t *tm);
typedef efi_status_t efi_get_wakeup_time_t (efi_bool_t *enabled, efi_bool_t *pending,
					    efi_time_t *tm);
typedef efi_status_t efi_set_wakeup_time_t (efi_bool_t enabled, efi_time_t *tm);
typedef efi_status_t efi_get_variable_t (efi_char16_t *name, efi_guid_t *vendor, u32 *attr,
					 unsigned long *data_size, void *data);
typedef efi_status_t efi_get_next_variable_t (unsigned long *name_size, efi_char16_t *name,
					      efi_guid_t *vendor);
typedef efi_status_t efi_set_variable_t (efi_char16_t *name, efi_guid_t *vendor, 
					 u32 attr, unsigned long data_size,
					 void *data);
typedef efi_status_t efi_get_next_high_mono_count_t (u32 *count);
typedef void efi_reset_system_t (int reset_type, efi_status_t status,
				 unsigned long data_size, efi_char16_t *data);
typedef efi_status_t efi_set_virtual_address_map_t (unsigned long memory_map_size,
						unsigned long descriptor_size,
						u32 descriptor_version,
						efi_memory_desc_t *virtual_map);
typedef efi_status_t efi_query_variable_info_t(u32 attr,
					       u64 *storage_space,
					       u64 *remaining_space,
					       u64 *max_variable_size);
typedef efi_status_t efi_update_capsule_t(efi_capsule_header_t **capsules,
					  unsigned long count,
					  unsigned long sg_list);
typedef efi_status_t efi_query_capsule_caps_t(efi_capsule_header_t **capsules,
					      unsigned long count,
					      u64 *max_size,
					      int *reset_type);
typedef efi_status_t efi_query_variable_store_t(u32 attributes, unsigned long size);

/*
 *  EFI Configuration Table and GUID definitions
 */
#define NULL_GUID \
    EFI_GUID(  0x00000000, 0x0000, 0x0000, 0x00, 0x00, 0x00, 0x00, 0x00, 0x00, 0x00, 0x00 )

#define MPS_TABLE_GUID    \
    EFI_GUID(  0xeb9d2d2f, 0x2d88, 0x11d3, 0x9a, 0x16, 0x0, 0x90, 0x27, 0x3f, 0xc1, 0x4d )

#define ACPI_TABLE_GUID    \
    EFI_GUID(  0xeb9d2d30, 0x2d88, 0x11d3, 0x9a, 0x16, 0x0, 0x90, 0x27, 0x3f, 0xc1, 0x4d )

#define ACPI_20_TABLE_GUID    \
    EFI_GUID(  0x8868e871, 0xe4f1, 0x11d3, 0xbc, 0x22, 0x0, 0x80, 0xc7, 0x3c, 0x88, 0x81 )

#define SMBIOS_TABLE_GUID    \
    EFI_GUID(  0xeb9d2d31, 0x2d88, 0x11d3, 0x9a, 0x16, 0x0, 0x90, 0x27, 0x3f, 0xc1, 0x4d )

#define SAL_SYSTEM_TABLE_GUID    \
    EFI_GUID(  0xeb9d2d32, 0x2d88, 0x11d3, 0x9a, 0x16, 0x0, 0x90, 0x27, 0x3f, 0xc1, 0x4d )

#define HCDP_TABLE_GUID	\
    EFI_GUID(  0xf951938d, 0x620b, 0x42ef, 0x82, 0x79, 0xa8, 0x4b, 0x79, 0x61, 0x78, 0x98 )

#define UGA_IO_PROTOCOL_GUID \
    EFI_GUID(  0x61a4d49e, 0x6f68, 0x4f1b, 0xb9, 0x22, 0xa8, 0x6e, 0xed, 0xb, 0x7, 0xa2 )

#define EFI_GLOBAL_VARIABLE_GUID \
    EFI_GUID(  0x8be4df61, 0x93ca, 0x11d2, 0xaa, 0x0d, 0x00, 0xe0, 0x98, 0x03, 0x2b, 0x8c )

#define UV_SYSTEM_TABLE_GUID \
    EFI_GUID(  0x3b13a7d4, 0x633e, 0x11dd, 0x93, 0xec, 0xda, 0x25, 0x56, 0xd8, 0x95, 0x93 )

#define LINUX_EFI_CRASH_GUID \
    EFI_GUID(  0xcfc8fc79, 0xbe2e, 0x4ddc, 0x97, 0xf0, 0x9f, 0x98, 0xbf, 0xe2, 0x98, 0xa0 )

#define LOADED_IMAGE_PROTOCOL_GUID \
    EFI_GUID(  0x5b1b31a1, 0x9562, 0x11d2, 0x8e, 0x3f, 0x00, 0xa0, 0xc9, 0x69, 0x72, 0x3b )

#define EFI_GRAPHICS_OUTPUT_PROTOCOL_GUID \
    EFI_GUID(  0x9042a9de, 0x23dc, 0x4a38, 0x96, 0xfb, 0x7a, 0xde, 0xd0, 0x80, 0x51, 0x6a )

#define EFI_UGA_PROTOCOL_GUID \
    EFI_GUID(  0x982c298b, 0xf4fa, 0x41cb, 0xb8, 0x38, 0x77, 0xaa, 0x68, 0x8f, 0xb8, 0x39 )

#define EFI_PCI_IO_PROTOCOL_GUID \
    EFI_GUID(  0x4cf5b200, 0x68b8, 0x4ca5, 0x9e, 0xec, 0xb2, 0x3e, 0x3f, 0x50, 0x2, 0x9a )

#define EFI_FILE_INFO_ID \
    EFI_GUID(  0x9576e92, 0x6d3f, 0x11d2, 0x8e, 0x39, 0x00, 0xa0, 0xc9, 0x69, 0x72, 0x3b )

#define EFI_FILE_SYSTEM_GUID \
    EFI_GUID(  0x964e5b22, 0x6459, 0x11d2, 0x8e, 0x39, 0x00, 0xa0, 0xc9, 0x69, 0x72, 0x3b )

#define DEVICE_TREE_GUID \
    EFI_GUID(  0xb1b621d5, 0xf19c, 0x41a5, 0x83, 0x0b, 0xd9, 0x15, 0x2c, 0x69, 0xaa, 0xe0 )

typedef struct {
	efi_guid_t guid;
	u64 table;
} efi_config_table_64_t;

typedef struct {
	efi_guid_t guid;
	u32 table;
} efi_config_table_32_t;

typedef struct {
	efi_guid_t guid;
	unsigned long table;
} efi_config_table_t;

typedef struct {
	efi_guid_t guid;
	const char *name;
	unsigned long *ptr;
} efi_config_table_type_t;

#define EFI_SYSTEM_TABLE_SIGNATURE ((u64)0x5453595320494249ULL)

#define EFI_2_30_SYSTEM_TABLE_REVISION  ((2 << 16) | (30))
#define EFI_2_20_SYSTEM_TABLE_REVISION  ((2 << 16) | (20))
#define EFI_2_10_SYSTEM_TABLE_REVISION  ((2 << 16) | (10))
#define EFI_2_00_SYSTEM_TABLE_REVISION  ((2 << 16) | (00))
#define EFI_1_10_SYSTEM_TABLE_REVISION  ((1 << 16) | (10))
#define EFI_1_02_SYSTEM_TABLE_REVISION  ((1 << 16) | (02))

typedef struct {
	efi_table_hdr_t hdr;
	u64 fw_vendor;	/* physical addr of CHAR16 vendor string */
	u32 fw_revision;
	u32 __pad1;
	u64 con_in_handle;
	u64 con_in;
	u64 con_out_handle;
	u64 con_out;
	u64 stderr_handle;
	u64 stderr;
	u64 runtime;
	u64 boottime;
	u32 nr_tables;
	u32 __pad2;
	u64 tables;
} efi_system_table_64_t;

typedef struct {
	efi_table_hdr_t hdr;
	u32 fw_vendor;	/* physical addr of CHAR16 vendor string */
	u32 fw_revision;
	u32 con_in_handle;
	u32 con_in;
	u32 con_out_handle;
	u32 con_out;
	u32 stderr_handle;
	u32 stderr;
	u32 runtime;
	u32 boottime;
	u32 nr_tables;
	u32 tables;
} efi_system_table_32_t;

typedef struct {
	efi_table_hdr_t hdr;
	unsigned long fw_vendor;	/* physical addr of CHAR16 vendor string */
	u32 fw_revision;
	unsigned long con_in_handle;
	unsigned long con_in;
	unsigned long con_out_handle;
	unsigned long con_out;
	unsigned long stderr_handle;
	unsigned long stderr;
	efi_runtime_services_t *runtime;
	efi_boot_services_t *boottime;
	unsigned long nr_tables;
	unsigned long tables;
} efi_system_table_t;

struct efi_memory_map {
	void *phys_map;
	void *map;
	void *map_end;
	int nr_map;
	unsigned long desc_version;
	unsigned long desc_size;
};

struct efi_fdt_params {
	u64 system_table;
	u64 mmap;
	u32 mmap_size;
	u32 desc_size;
	u32 desc_ver;
};

typedef struct {
	u32 revision;
	u32 parent_handle;
	u32 system_table;
	u32 device_handle;
	u32 file_path;
	u32 reserved;
	u32 load_options_size;
	u32 load_options;
	u32 image_base;
	__aligned_u64 image_size;
	unsigned int image_code_type;
	unsigned int image_data_type;
	unsigned long unload;
} efi_loaded_image_32_t;

typedef struct {
	u32 revision;
	u64 parent_handle;
	u64 system_table;
	u64 device_handle;
	u64 file_path;
	u64 reserved;
	u32 load_options_size;
	u64 load_options;
	u64 image_base;
	__aligned_u64 image_size;
	unsigned int image_code_type;
	unsigned int image_data_type;
	unsigned long unload;
} efi_loaded_image_64_t;

typedef struct {
	u32 revision;
	void *parent_handle;
	efi_system_table_t *system_table;
	void *device_handle;
	void *file_path;
	void *reserved;
	u32 load_options_size;
	void *load_options;
	void *image_base;
	__aligned_u64 image_size;
	unsigned int image_code_type;
	unsigned int image_data_type;
	unsigned long unload;
} efi_loaded_image_t;


typedef struct {
	u64 size;
	u64 file_size;
	u64 phys_size;
	efi_time_t create_time;
	efi_time_t last_access_time;
	efi_time_t modification_time;
	__aligned_u64 attribute;
	efi_char16_t filename[1];
} efi_file_info_t;

typedef struct {
	u64 revision;
	u32 open;
	u32 close;
	u32 delete;
	u32 read;
	u32 write;
	u32 get_position;
	u32 set_position;
	u32 get_info;
	u32 set_info;
	u32 flush;
} efi_file_handle_32_t;

typedef struct {
	u64 revision;
	u64 open;
	u64 close;
	u64 delete;
	u64 read;
	u64 write;
	u64 get_position;
	u64 set_position;
	u64 get_info;
	u64 set_info;
	u64 flush;
} efi_file_handle_64_t;

typedef struct _efi_file_handle {
	u64 revision;
	efi_status_t (*open)(struct _efi_file_handle *,
			     struct _efi_file_handle **,
			     efi_char16_t *, u64, u64);
	efi_status_t (*close)(struct _efi_file_handle *);
	void *delete;
	efi_status_t (*read)(struct _efi_file_handle *, unsigned long *,
			     void *);
	void *write;
	void *get_position;
	void *set_position;
	efi_status_t (*get_info)(struct _efi_file_handle *, efi_guid_t *,
			unsigned long *, void *);
	void *set_info;
	void *flush;
} efi_file_handle_t;

typedef struct _efi_file_io_interface {
	u64 revision;
	int (*open_volume)(struct _efi_file_io_interface *,
			   efi_file_handle_t **);
} efi_file_io_interface_t;

#define EFI_FILE_MODE_READ	0x0000000000000001
#define EFI_FILE_MODE_WRITE	0x0000000000000002
#define EFI_FILE_MODE_CREATE	0x8000000000000000

#define EFI_INVALID_TABLE_ADDR		(~0UL)

/*
 * All runtime access to EFI goes through this structure:
 */
extern struct efi {
	efi_system_table_t *systab;	/* EFI system table */
	unsigned int runtime_version;	/* Runtime services version */
	unsigned long mps;		/* MPS table */
	unsigned long acpi;		/* ACPI table  (IA64 ext 0.71) */
	unsigned long acpi20;		/* ACPI table  (ACPI 2.0) */
	unsigned long smbios;		/* SM BIOS table */
	unsigned long sal_systab;	/* SAL system table */
	unsigned long boot_info;	/* boot info table */
	unsigned long hcdp;		/* HCDP table */
	unsigned long uga;		/* UGA table */
	unsigned long uv_systab;	/* UV system table */
	efi_get_time_t *get_time;
	efi_set_time_t *set_time;
	efi_get_wakeup_time_t *get_wakeup_time;
	efi_set_wakeup_time_t *set_wakeup_time;
	efi_get_variable_t *get_variable;
	efi_get_next_variable_t *get_next_variable;
	efi_set_variable_t *set_variable;
	efi_query_variable_info_t *query_variable_info;
	efi_update_capsule_t *update_capsule;
	efi_query_capsule_caps_t *query_capsule_caps;
	efi_get_next_high_mono_count_t *get_next_high_mono_count;
	efi_reset_system_t *reset_system;
	efi_set_virtual_address_map_t *set_virtual_address_map;
	struct efi_memory_map *memmap;
	unsigned long flags;
} efi;

static inline int
efi_guidcmp (efi_guid_t left, efi_guid_t right)
{
	return memcmp(&left, &right, sizeof (efi_guid_t));
}

static inline char *
efi_guid_unparse(efi_guid_t *guid, char *out)
{
	sprintf(out, "%pUl", guid->b);
        return out;
}

extern void efi_init (void);
extern void *efi_get_pal_addr (void);
extern void efi_map_pal_code (void);
extern void efi_memmap_walk (efi_freemem_callback_t callback, void *arg);
extern void efi_gettimeofday (struct timespec *ts);
extern void efi_enter_virtual_mode (void);	/* switch EFI to virtual mode, if possible */
#ifdef CONFIG_X86
extern void efi_late_init(void);
extern void efi_free_boot_services(void);
extern efi_status_t efi_query_variable_store(u32 attributes, unsigned long size);
#else
static inline void efi_late_init(void) {}
static inline void efi_free_boot_services(void) {}

static inline efi_status_t efi_query_variable_store(u32 attributes, unsigned long size)
{
	return EFI_SUCCESS;
}
#endif
extern void __iomem *efi_lookup_mapped_addr(u64 phys_addr);
extern int efi_config_init(efi_config_table_type_t *arch_tables);
extern u64 efi_get_iobase (void);
extern u32 efi_mem_type (unsigned long phys_addr);
extern u64 efi_mem_attributes (unsigned long phys_addr);
extern u64 efi_mem_attribute (unsigned long phys_addr, unsigned long size);
extern int __init efi_uart_console_only (void);
extern void efi_initialize_iomem_resources(struct resource *code_resource,
		struct resource *data_resource, struct resource *bss_resource);
extern unsigned long efi_get_time(void);
extern int efi_set_rtc_mmss(unsigned long nowtime);
extern void efi_reserve_boot_services(void);
extern int efi_get_fdt_params(struct efi_fdt_params *params, int verbose);
extern struct efi_memory_map memmap;

/* Iterate through an efi_memory_map */
#define for_each_efi_memory_desc(m, md)					   \
	for ((md) = (m)->map;						   \
	     (md) <= (efi_memory_desc_t *)((m)->map_end - (m)->desc_size); \
	     (md) = (void *)(md) + (m)->desc_size)

/**
 * efi_range_is_wc - check the WC bit on an address range
 * @start: starting kvirt address
 * @len: length of range
 *
 * Consult the EFI memory map and make sure it's ok to set this range WC.
 * Returns true or false.
 */
static inline int efi_range_is_wc(unsigned long start, unsigned long len)
{
	unsigned long i;

	for (i = 0; i < len; i += (1UL << EFI_PAGE_SHIFT)) {
		unsigned long paddr = __pa(start + i);
		if (!(efi_mem_attributes(paddr) & EFI_MEMORY_WC))
			return 0;
	}
	/* The range checked out */
	return 1;
}

#ifdef CONFIG_EFI_PCDP
extern int __init efi_setup_pcdp_console(char *);
#endif

/*
 * We play games with efi_enabled so that the compiler will, if
 * possible, remove EFI-related code altogether.
 */
#define EFI_BOOT		0	/* Were we booted from EFI? */
#define EFI_SYSTEM_TABLES	1	/* Can we use EFI system tables? */
#define EFI_CONFIG_TABLES	2	/* Can we use EFI config tables? */
#define EFI_RUNTIME_SERVICES	3	/* Can we use runtime services? */
#define EFI_MEMMAP		4	/* Can we use EFI memory map? */
#define EFI_64BIT		5	/* Is the firmware 64-bit? */

#ifdef CONFIG_EFI
/*
 * Test whether the above EFI_* bits are enabled.
 */
static inline bool efi_enabled(int feature)
{
	return test_bit(feature, &efi.flags) != 0;
}
#else
static inline bool efi_enabled(int feature)
{
	return false;
}
#endif

/*
 * Variable Attributes
 */
#define EFI_VARIABLE_NON_VOLATILE       0x0000000000000001
#define EFI_VARIABLE_BOOTSERVICE_ACCESS 0x0000000000000002
#define EFI_VARIABLE_RUNTIME_ACCESS     0x0000000000000004
#define EFI_VARIABLE_HARDWARE_ERROR_RECORD 0x0000000000000008
#define EFI_VARIABLE_AUTHENTICATED_WRITE_ACCESS 0x0000000000000010
#define EFI_VARIABLE_TIME_BASED_AUTHENTICATED_WRITE_ACCESS 0x0000000000000020
#define EFI_VARIABLE_APPEND_WRITE	0x0000000000000040

#define EFI_VARIABLE_MASK 	(EFI_VARIABLE_NON_VOLATILE | \
				EFI_VARIABLE_BOOTSERVICE_ACCESS | \
				EFI_VARIABLE_RUNTIME_ACCESS | \
				EFI_VARIABLE_HARDWARE_ERROR_RECORD | \
				EFI_VARIABLE_AUTHENTICATED_WRITE_ACCESS | \
				EFI_VARIABLE_TIME_BASED_AUTHENTICATED_WRITE_ACCESS | \
				EFI_VARIABLE_APPEND_WRITE)
/*
 * Length of a GUID string (strlen("aaaaaaaa-bbbb-cccc-dddd-eeeeeeeeeeee"))
 * not including trailing NUL
 */
#define EFI_VARIABLE_GUID_LEN 36

/*
 * The type of search to perform when calling boottime->locate_handle
 */
#define EFI_LOCATE_ALL_HANDLES			0
#define EFI_LOCATE_BY_REGISTER_NOTIFY		1
#define EFI_LOCATE_BY_PROTOCOL			2

/*
 * EFI Device Path information
 */
#define EFI_DEV_HW			0x01
#define  EFI_DEV_PCI				 1
#define  EFI_DEV_PCCARD				 2
#define  EFI_DEV_MEM_MAPPED			 3
#define  EFI_DEV_VENDOR				 4
#define  EFI_DEV_CONTROLLER			 5
#define EFI_DEV_ACPI			0x02
#define   EFI_DEV_BASIC_ACPI			 1
#define   EFI_DEV_EXPANDED_ACPI			 2
#define EFI_DEV_MSG			0x03
#define   EFI_DEV_MSG_ATAPI			 1
#define   EFI_DEV_MSG_SCSI			 2
#define   EFI_DEV_MSG_FC			 3
#define   EFI_DEV_MSG_1394			 4
#define   EFI_DEV_MSG_USB			 5
#define   EFI_DEV_MSG_USB_CLASS			15
#define   EFI_DEV_MSG_I20			 6
#define   EFI_DEV_MSG_MAC			11
#define   EFI_DEV_MSG_IPV4			12
#define   EFI_DEV_MSG_IPV6			13
#define   EFI_DEV_MSG_INFINIBAND		 9
#define   EFI_DEV_MSG_UART			14
#define   EFI_DEV_MSG_VENDOR			10
#define EFI_DEV_MEDIA			0x04
#define   EFI_DEV_MEDIA_HARD_DRIVE		 1
#define   EFI_DEV_MEDIA_CDROM			 2
#define   EFI_DEV_MEDIA_VENDOR			 3
#define   EFI_DEV_MEDIA_FILE			 4
#define   EFI_DEV_MEDIA_PROTOCOL		 5
#define EFI_DEV_BIOS_BOOT		0x05
#define EFI_DEV_END_PATH		0x7F
#define EFI_DEV_END_PATH2		0xFF
#define   EFI_DEV_END_INSTANCE			0x01
#define   EFI_DEV_END_ENTIRE			0xFF

struct efi_generic_dev_path {
	u8 type;
	u8 sub_type;
	u16 length;
} __attribute ((packed));

static inline void memrange_efi_to_native(u64 *addr, u64 *npages)
{
	*npages = PFN_UP(*addr + (*npages<<EFI_PAGE_SHIFT)) - PFN_DOWN(*addr);
	*addr &= PAGE_MASK;
}

/*
 * EFI Variable support.
 *
 * Different firmware drivers can expose their EFI-like variables using
 * the following.
 */

struct efivar_operations {
	efi_get_variable_t *get_variable;
	efi_get_next_variable_t *get_next_variable;
	efi_set_variable_t *set_variable;
	efi_query_variable_store_t *query_variable_store;
};

struct efivars {
	/*
	 * ->lock protects two things:
	 * 1) ->list - adds, removals, reads, writes
	 * 2) ops.[gs]et_variable() calls.
	 * It must not be held when creating sysfs entries or calling kmalloc.
	 * ops.get_next_variable() is only called from register_efivars()
	 * or efivar_update_sysfs_entries(),
	 * which is protected by the BKL, so that path is safe.
	 */
	spinlock_t lock;
	struct kset *kset;
	struct kobject *kobject;
	const struct efivar_operations *ops;
};

/*
 * The maximum size of VariableName + Data = 1024
 * Therefore, it's reasonable to save that much
 * space in each part of the structure,
 * and we use a page for reading/writing.
 */

#define EFI_VAR_NAME_LEN	1024

struct efi_variable {
	efi_char16_t  VariableName[EFI_VAR_NAME_LEN/sizeof(efi_char16_t)];
	efi_guid_t    VendorGuid;
	unsigned long DataSize;
	__u8          Data[1024];
	efi_status_t  Status;
	__u32         Attributes;
} __attribute__((packed));

struct efivar_entry {
	struct efi_variable var;
	struct list_head list;
	struct kobject kobj;
	bool scanning;
	bool deleting;
};

struct efi_simple_text_output_protocol_32 {
	u32 reset;
	u32 output_string;
	u32 test_string;
};

struct efi_simple_text_output_protocol_64 {
	u64 reset;
	u64 output_string;
	u64 test_string;
};

struct efi_simple_text_output_protocol {
	void *reset;
	efi_status_t (*output_string)(void *, void *);
	void *test_string;
};

extern struct list_head efivar_sysfs_list;

static inline void
efivar_unregister(struct efivar_entry *var)
{
	kobject_put(&var->kobj);
}

int efivars_register(struct efivars *efivars,
		     const struct efivar_operations *ops,
		     struct kobject *kobject);
int efivars_unregister(struct efivars *efivars);
struct kobject *efivars_kobject(void);

int efivar_init(int (*func)(efi_char16_t *, efi_guid_t, unsigned long, void *),
		void *data, bool atomic, bool duplicates,
		struct list_head *head);

void efivar_entry_add(struct efivar_entry *entry, struct list_head *head);
void efivar_entry_remove(struct efivar_entry *entry);

int __efivar_entry_delete(struct efivar_entry *entry);
int efivar_entry_delete(struct efivar_entry *entry);

int efivar_entry_size(struct efivar_entry *entry, unsigned long *size);
int __efivar_entry_get(struct efivar_entry *entry, u32 *attributes,
		       unsigned long *size, void *data);
int efivar_entry_get(struct efivar_entry *entry, u32 *attributes,
		     unsigned long *size, void *data);
int efivar_entry_set(struct efivar_entry *entry, u32 attributes,
		     unsigned long size, void *data, struct list_head *head);
int efivar_entry_set_get_size(struct efivar_entry *entry, u32 attributes,
			      unsigned long *size, void *data, bool *set);
int efivar_entry_set_safe(efi_char16_t *name, efi_guid_t vendor, u32 attributes,
			  bool block, unsigned long size, void *data);

void efivar_entry_iter_begin(void);
void efivar_entry_iter_end(void);

int __efivar_entry_iter(int (*func)(struct efivar_entry *, void *),
			struct list_head *head, void *data,
			struct efivar_entry **prev);
int efivar_entry_iter(int (*func)(struct efivar_entry *, void *),
		      struct list_head *head, void *data);

struct efivar_entry *efivar_entry_find(efi_char16_t *name, efi_guid_t guid,
				       struct list_head *head, bool remove);

<<<<<<< HEAD
bool efivar_validate(efi_char16_t *var_name, u8 *data, unsigned long len);
=======
bool efivar_validate(efi_guid_t vendor, efi_char16_t *var_name, u8 *data,
		     unsigned long data_size);
bool efivar_variable_is_removable(efi_guid_t vendor, const char *name,
				  size_t len);
>>>>>>> 2ecaf1d0

extern struct work_struct efivar_work;
void efivar_run_worker(void);

#if defined(CONFIG_EFI_VARS) || defined(CONFIG_EFI_VARS_MODULE)
int efivars_sysfs_init(void);

#define EFIVARS_DATA_SIZE_MAX 1024

#endif /* CONFIG_EFI_VARS */

#endif /* _LINUX_EFI_H */<|MERGE_RESOLUTION|>--- conflicted
+++ resolved
@@ -1132,14 +1132,10 @@
 struct efivar_entry *efivar_entry_find(efi_char16_t *name, efi_guid_t guid,
 				       struct list_head *head, bool remove);
 
-<<<<<<< HEAD
-bool efivar_validate(efi_char16_t *var_name, u8 *data, unsigned long len);
-=======
 bool efivar_validate(efi_guid_t vendor, efi_char16_t *var_name, u8 *data,
 		     unsigned long data_size);
 bool efivar_variable_is_removable(efi_guid_t vendor, const char *name,
 				  size_t len);
->>>>>>> 2ecaf1d0
 
 extern struct work_struct efivar_work;
 void efivar_run_worker(void);
