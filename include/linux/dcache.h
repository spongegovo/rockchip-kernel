--- conflicted
+++ resolved
@@ -161,11 +161,8 @@
 	struct vfsmount *(*d_automount)(struct path *);
 	int (*d_manage)(struct dentry *, bool);
 	struct inode *(*d_select_inode)(struct dentry *, unsigned);
-<<<<<<< HEAD
 	void (*d_canonical_path)(const struct dentry *, struct path *);
-=======
 	struct dentry *(*d_real)(struct dentry *, struct inode *);
->>>>>>> 2bf79551
 } ____cacheline_aligned;
 
 /*
