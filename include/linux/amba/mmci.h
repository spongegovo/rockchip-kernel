/*
 *  include/linux/amba/mmci.h
 */
#ifndef AMBA_MMCI_H
#define AMBA_MMCI_H

#include <linux/mmc/host.h>
#include <linux/mmc/card.h>
#include <linux/mmc/sdio_func.h>

struct embedded_sdio_data {
        struct sdio_cis cis;
        struct sdio_cccr cccr;
        struct sdio_embedded_func *funcs;
        int num_funcs;
};

/**
 * struct mmci_platform_data - platform configuration for the MMCI
 * (also known as PL180) block.
 * @ocr_mask: available voltages on the 4 pins from the block, this
 * is ignored if a regulator is used, see the MMC_VDD_* masks in
 * mmc/host.h
 * @ios_handler: a callback function to act on specfic ios changes,
 * used for example to control a levelshifter
 * mask into a value to be binary (or set some other custom bits
 * in MMCIPWR) or:ed and written into the MMCIPWR register of the
 * block.  May also control external power based on the power_mode.
 * @status: if no GPIO read function was given to the block in
 * gpio_wp (below) this function will be called to determine
 * whether a card is present in the MMC slot or not
 * @gpio_wp: read this GPIO pin to see if the card is write protected
 * @gpio_cd: read this GPIO pin to detect card insertion
 * @cd_invert: true if the gpio_cd pin value is active low
 */
struct mmci_platform_data {
	unsigned int ocr_mask;
	int (*ios_handler)(struct device *, struct mmc_ios *);
	unsigned int (*status)(struct device *);
	int	gpio_wp;
	int	gpio_cd;
	bool	cd_invert;
<<<<<<< HEAD
=======
	unsigned long capabilities;
	unsigned long capabilities2;
	u32 sigdir;
	bool (*dma_filter)(struct dma_chan *chan, void *filter_param);
	void *dma_rx_param;
	void *dma_tx_param;
	unsigned int status_irq;
	struct embedded_sdio_data *embedded_sdio;
	int (*register_status_notify)(void (*callback)(int card_present, void *dev_id), void *dev_id);
>>>>>>> 8bea11cc
};

#endif<|MERGE_RESOLUTION|>--- conflicted
+++ resolved
@@ -40,18 +40,9 @@
 	int	gpio_wp;
 	int	gpio_cd;
 	bool	cd_invert;
-<<<<<<< HEAD
-=======
-	unsigned long capabilities;
-	unsigned long capabilities2;
-	u32 sigdir;
-	bool (*dma_filter)(struct dma_chan *chan, void *filter_param);
-	void *dma_rx_param;
-	void *dma_tx_param;
 	unsigned int status_irq;
 	struct embedded_sdio_data *embedded_sdio;
 	int (*register_status_notify)(void (*callback)(int card_present, void *dev_id), void *dev_id);
->>>>>>> 8bea11cc
 };
 
 #endif