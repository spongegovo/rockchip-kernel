--- conflicted
+++ resolved
@@ -264,11 +264,7 @@
 	.rodata           : AT(ADDR(.rodata) - LOAD_OFFSET) {		\
 		VMLINUX_SYMBOL(__start_rodata) = .;			\
 		*(.rodata) *(.rodata.*)					\
-<<<<<<< HEAD
-		*(.data..ro_after_init)	/* Read only after init */	\
-=======
 		RO_AFTER_INIT_DATA	/* Read only after init */	\
->>>>>>> 2f68ef75
 		*(__vermagic)		/* Kernel version magic */	\
 		. = ALIGN(8);						\
 		VMLINUX_SYMBOL(__start___tracepoints_ptrs) = .;		\
