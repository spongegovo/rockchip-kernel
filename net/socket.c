--- conflicted
+++ resolved
@@ -578,10 +578,7 @@
 		if (inode)
 			inode_lock(inode);
 		sock->ops->release(sock);
-<<<<<<< HEAD
-=======
 		sock->sk = NULL;
->>>>>>> 152bacdd
 		if (inode)
 			inode_unlock(inode);
 		sock->ops = NULL;
