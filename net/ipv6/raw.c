/*
 *	RAW sockets for IPv6
 *	Linux INET6 implementation
 *
 *	Authors:
 *	Pedro Roque		<roque@di.fc.ul.pt>
 *
 *	Adapted from linux/net/ipv4/raw.c
 *
 *	Fixes:
 *	Hideaki YOSHIFUJI	:	sin6_scope_id support
 *	YOSHIFUJI,H.@USAGI	:	raw checksum (RFC2292(bis) compliance)
 *	Kazunori MIYAZAWA @USAGI:	change process style to use ip6_append_data
 *
 *	This program is free software; you can redistribute it and/or
 *      modify it under the terms of the GNU General Public License
 *      as published by the Free Software Foundation; either version
 *      2 of the License, or (at your option) any later version.
 */

#include <linux/errno.h>
#include <linux/types.h>
#include <linux/socket.h>
#include <linux/slab.h>
#include <linux/sockios.h>
#include <linux/net.h>
#include <linux/in6.h>
#include <linux/netdevice.h>
#include <linux/if_arp.h>
#include <linux/icmpv6.h>
#include <linux/netfilter.h>
#include <linux/netfilter_ipv6.h>
#include <linux/skbuff.h>
#include <linux/compat.h>
#include <asm/uaccess.h>
#include <asm/ioctls.h>

#include <net/net_namespace.h>
#include <net/ip.h>
#include <net/sock.h>
#include <net/snmp.h>

#include <net/ipv6.h>
#include <net/ndisc.h>
#include <net/protocol.h>
#include <net/ip6_route.h>
#include <net/ip6_checksum.h>
#include <net/addrconf.h>
#include <net/transp_v6.h>
#include <net/udp.h>
#include <net/inet_common.h>
#include <net/tcp_states.h>
#if IS_ENABLED(CONFIG_IPV6_MIP6)
#include <net/mip6.h>
#endif
#include <linux/mroute6.h>

#include <net/raw.h>
#include <net/rawv6.h>
#include <net/xfrm.h>

#include <linux/proc_fs.h>
#include <linux/seq_file.h>
#include <linux/export.h>

static struct raw_hashinfo raw_v6_hashinfo = {
	.lock = __RW_LOCK_UNLOCKED(raw_v6_hashinfo.lock),
};

static struct sock *__raw_v6_lookup(struct net *net, struct sock *sk,
		unsigned short num, const struct in6_addr *loc_addr,
		const struct in6_addr *rmt_addr, int dif)
{
	bool is_multicast = ipv6_addr_is_multicast(loc_addr);

	sk_for_each_from(sk)
		if (inet_sk(sk)->inet_num == num) {
			struct ipv6_pinfo *np = inet6_sk(sk);

			if (!net_eq(sock_net(sk), net))
				continue;

			if (!ipv6_addr_any(&np->daddr) &&
			    !ipv6_addr_equal(&np->daddr, rmt_addr))
				continue;

			if (sk->sk_bound_dev_if && sk->sk_bound_dev_if != dif)
				continue;

			if (!ipv6_addr_any(&np->rcv_saddr)) {
				if (ipv6_addr_equal(&np->rcv_saddr, loc_addr))
					goto found;
				if (is_multicast &&
				    inet6_mc_check(sk, loc_addr, rmt_addr))
					goto found;
				continue;
			}
			goto found;
		}
	sk = NULL;
found:
	return sk;
}

/*
 *	0 - deliver
 *	1 - block
 */
static int icmpv6_filter(const struct sock *sk, const struct sk_buff *skb)
{
	struct icmp6hdr *_hdr;
	const struct icmp6hdr *hdr;

	hdr = skb_header_pointer(skb, skb_transport_offset(skb),
				 sizeof(_hdr), &_hdr);
	if (hdr) {
		const __u32 *data = &raw6_sk(sk)->filter.data[0];
		unsigned int type = hdr->icmp6_type;

		return (data[type >> 5] & (1U << (type & 31))) != 0;
	}
	return 1;
}

#if IS_ENABLED(CONFIG_IPV6_MIP6)
typedef int mh_filter_t(struct sock *sock, struct sk_buff *skb);

static mh_filter_t __rcu *mh_filter __read_mostly;

int rawv6_mh_filter_register(mh_filter_t filter)
{
	rcu_assign_pointer(mh_filter, filter);
	return 0;
}
EXPORT_SYMBOL(rawv6_mh_filter_register);

int rawv6_mh_filter_unregister(mh_filter_t filter)
{
	RCU_INIT_POINTER(mh_filter, NULL);
	synchronize_rcu();
	return 0;
}
EXPORT_SYMBOL(rawv6_mh_filter_unregister);

#endif

/*
 *	demultiplex raw sockets.
 *	(should consider queueing the skb in the sock receive_queue
 *	without calling rawv6.c)
 *
 *	Caller owns SKB so we must make clones.
 */
static bool ipv6_raw_deliver(struct sk_buff *skb, int nexthdr)
{
	const struct in6_addr *saddr;
	const struct in6_addr *daddr;
	struct sock *sk;
	bool delivered = false;
	__u8 hash;
	struct net *net;

	saddr = &ipv6_hdr(skb)->saddr;
	daddr = saddr + 1;

	hash = nexthdr & (RAW_HTABLE_SIZE - 1);

	read_lock(&raw_v6_hashinfo.lock);
	sk = sk_head(&raw_v6_hashinfo.ht[hash]);

	if (sk == NULL)
		goto out;

	net = dev_net(skb->dev);
	sk = __raw_v6_lookup(net, sk, nexthdr, daddr, saddr, IP6CB(skb)->iif);

	while (sk) {
		int filtered;

		delivered = true;
		switch (nexthdr) {
		case IPPROTO_ICMPV6:
			filtered = icmpv6_filter(sk, skb);
			break;

#if IS_ENABLED(CONFIG_IPV6_MIP6)
		case IPPROTO_MH:
		{
			/* XXX: To validate MH only once for each packet,
			 * this is placed here. It should be after checking
			 * xfrm policy, however it doesn't. The checking xfrm
			 * policy is placed in rawv6_rcv() because it is
			 * required for each socket.
			 */
			mh_filter_t *filter;

			filter = rcu_dereference(mh_filter);
			filtered = filter ? (*filter)(sk, skb) : 0;
			break;
		}
#endif
		default:
			filtered = 0;
			break;
		}

		if (filtered < 0)
			break;
		if (filtered == 0) {
			struct sk_buff *clone = skb_clone(skb, GFP_ATOMIC);

			/* Not releasing hash table! */
			if (clone) {
				nf_reset(clone);
				rawv6_rcv(sk, clone);
			}
		}
		sk = __raw_v6_lookup(net, sk_next(sk), nexthdr, daddr, saddr,
				     IP6CB(skb)->iif);
	}
out:
	read_unlock(&raw_v6_hashinfo.lock);
	return delivered;
}

bool raw6_local_deliver(struct sk_buff *skb, int nexthdr)
{
	struct sock *raw_sk;

	raw_sk = sk_head(&raw_v6_hashinfo.ht[nexthdr & (RAW_HTABLE_SIZE - 1)]);
	if (raw_sk && !ipv6_raw_deliver(skb, nexthdr))
		raw_sk = NULL;

	return raw_sk != NULL;
}

/* This cleans up af_inet6 a bit. -DaveM */
static int rawv6_bind(struct sock *sk, struct sockaddr *uaddr, int addr_len)
{
	struct inet_sock *inet = inet_sk(sk);
	struct ipv6_pinfo *np = inet6_sk(sk);
	struct sockaddr_in6 *addr = (struct sockaddr_in6 *) uaddr;
	__be32 v4addr = 0;
	int addr_type;
	int err;

	if (addr_len < SIN6_LEN_RFC2133)
		return -EINVAL;
	addr_type = ipv6_addr_type(&addr->sin6_addr);

	/* Raw sockets are IPv6 only */
	if (addr_type == IPV6_ADDR_MAPPED)
		return -EADDRNOTAVAIL;

	lock_sock(sk);

	err = -EINVAL;
	if (sk->sk_state != TCP_CLOSE)
		goto out;

	rcu_read_lock();
	/* Check if the address belongs to the host. */
	if (addr_type != IPV6_ADDR_ANY) {
		struct net_device *dev = NULL;

		if (__ipv6_addr_needs_scope_id(addr_type)) {
			if (addr_len >= sizeof(struct sockaddr_in6) &&
			    addr->sin6_scope_id) {
				/* Override any existing binding, if another
				 * one is supplied by user.
				 */
				sk->sk_bound_dev_if = addr->sin6_scope_id;
			}

			/* Binding to link-local address requires an interface */
			if (!sk->sk_bound_dev_if)
				goto out_unlock;

			err = -ENODEV;
			dev = dev_get_by_index_rcu(sock_net(sk),
						   sk->sk_bound_dev_if);
			if (!dev)
				goto out_unlock;
		}

		/* ipv4 addr of the socket is invalid.  Only the
		 * unspecified and mapped address have a v4 equivalent.
		 */
		v4addr = LOOPBACK4_IPV6;
		if (!(addr_type & IPV6_ADDR_MULTICAST))	{
			err = -EADDRNOTAVAIL;
			if (!ipv6_chk_addr(sock_net(sk), &addr->sin6_addr,
					   dev, 0)) {
				goto out_unlock;
			}
		}
	}

	inet->inet_rcv_saddr = inet->inet_saddr = v4addr;
	np->rcv_saddr = addr->sin6_addr;
	if (!(addr_type & IPV6_ADDR_MULTICAST))
		np->saddr = addr->sin6_addr;
	err = 0;
out_unlock:
	rcu_read_unlock();
out:
	release_sock(sk);
	return err;
}

static void rawv6_err(struct sock *sk, struct sk_buff *skb,
	       struct inet6_skb_parm *opt,
	       u8 type, u8 code, int offset, __be32 info)
{
	struct inet_sock *inet = inet_sk(sk);
	struct ipv6_pinfo *np = inet6_sk(sk);
	int err;
	int harderr;

	/* Report error on raw socket, if:
	   1. User requested recverr.
	   2. Socket is connected (otherwise the error indication
	      is useless without recverr and error is hard.
	 */
	if (!np->recverr && sk->sk_state != TCP_ESTABLISHED)
		return;

	harderr = icmpv6_err_convert(type, code, &err);
	if (type == ICMPV6_PKT_TOOBIG) {
		ip6_sk_update_pmtu(skb, sk, info);
		harderr = (np->pmtudisc == IPV6_PMTUDISC_DO);
	}
	if (type == NDISC_REDIRECT)
		ip6_sk_redirect(skb, sk);
	if (np->recverr) {
		u8 *payload = skb->data;
		if (!inet->hdrincl)
			payload += offset;
		ipv6_icmp_error(sk, skb, err, 0, ntohl(info), payload);
	}

	if (np->recverr || harderr) {
		sk->sk_err = err;
		sk->sk_error_report(sk);
	}
}

void raw6_icmp_error(struct sk_buff *skb, int nexthdr,
		u8 type, u8 code, int inner_offset, __be32 info)
{
	struct sock *sk;
	int hash;
	const struct in6_addr *saddr, *daddr;
	struct net *net;

	hash = nexthdr & (RAW_HTABLE_SIZE - 1);

	read_lock(&raw_v6_hashinfo.lock);
	sk = sk_head(&raw_v6_hashinfo.ht[hash]);
	if (sk != NULL) {
		/* Note: ipv6_hdr(skb) != skb->data */
		const struct ipv6hdr *ip6h = (const struct ipv6hdr *)skb->data;
		saddr = &ip6h->saddr;
		daddr = &ip6h->daddr;
		net = dev_net(skb->dev);

		while ((sk = __raw_v6_lookup(net, sk, nexthdr, saddr, daddr,
						IP6CB(skb)->iif))) {
			rawv6_err(sk, skb, NULL, type, code,
					inner_offset, info);
			sk = sk_next(sk);
		}
	}
	read_unlock(&raw_v6_hashinfo.lock);
}

static inline int rawv6_rcv_skb(struct sock *sk, struct sk_buff *skb)
{
	if ((raw6_sk(sk)->checksum || rcu_access_pointer(sk->sk_filter)) &&
	    skb_checksum_complete(skb)) {
		atomic_inc(&sk->sk_drops);
		kfree_skb(skb);
		return NET_RX_DROP;
	}

	/* Charge it to the socket. */
	skb_dst_drop(skb);
	if (sock_queue_rcv_skb(sk, skb) < 0) {
		kfree_skb(skb);
		return NET_RX_DROP;
	}

	return 0;
}

/*
 *	This is next to useless...
 *	if we demultiplex in network layer we don't need the extra call
 *	just to queue the skb...
 *	maybe we could have the network decide upon a hint if it
 *	should call raw_rcv for demultiplexing
 */
int rawv6_rcv(struct sock *sk, struct sk_buff *skb)
{
	struct inet_sock *inet = inet_sk(sk);
	struct raw6_sock *rp = raw6_sk(sk);

	if (!xfrm6_policy_check(sk, XFRM_POLICY_IN, skb)) {
		atomic_inc(&sk->sk_drops);
		kfree_skb(skb);
		return NET_RX_DROP;
	}

	if (!rp->checksum)
		skb->ip_summed = CHECKSUM_UNNECESSARY;

	if (skb->ip_summed == CHECKSUM_COMPLETE) {
		skb_postpull_rcsum(skb, skb_network_header(skb),
				   skb_network_header_len(skb));
		if (!csum_ipv6_magic(&ipv6_hdr(skb)->saddr,
				     &ipv6_hdr(skb)->daddr,
				     skb->len, inet->inet_num, skb->csum))
			skb->ip_summed = CHECKSUM_UNNECESSARY;
	}
	if (!skb_csum_unnecessary(skb))
		skb->csum = ~csum_unfold(csum_ipv6_magic(&ipv6_hdr(skb)->saddr,
							 &ipv6_hdr(skb)->daddr,
							 skb->len,
							 inet->inet_num, 0));

	if (inet->hdrincl) {
		if (skb_checksum_complete(skb)) {
			atomic_inc(&sk->sk_drops);
			kfree_skb(skb);
			return NET_RX_DROP;
		}
	}

	rawv6_rcv_skb(sk, skb);
	return 0;
}


/*
 *	This should be easy, if there is something there
 *	we return it, otherwise we block.
 */

static int rawv6_recvmsg(struct kiocb *iocb, struct sock *sk,
		  struct msghdr *msg, size_t len,
		  int noblock, int flags, int *addr_len)
{
	struct ipv6_pinfo *np = inet6_sk(sk);
	struct sockaddr_in6 *sin6 = (struct sockaddr_in6 *)msg->msg_name;
	struct sk_buff *skb;
	size_t copied;
	int err;

	if (flags & MSG_OOB)
		return -EOPNOTSUPP;

<<<<<<< HEAD
	if (flags & MSG_ERRQUEUE) {
		*addr_len = sizeof(struct sockaddr_in6);
		return ipv6_recv_error(sk, msg, len);
	}
=======
	if (flags & MSG_ERRQUEUE)
		return ipv6_recv_error(sk, msg, len, addr_len);
>>>>>>> 1bc116ff

	if (np->rxpmtu && np->rxopt.bits.rxpmtu)
		return ipv6_recv_rxpmtu(sk, msg, len, addr_len);

	skb = skb_recv_datagram(sk, flags, noblock, &err);
	if (!skb)
		goto out;

	copied = skb->len;
	if (copied > len) {
		copied = len;
		msg->msg_flags |= MSG_TRUNC;
	}

	if (skb_csum_unnecessary(skb)) {
		err = skb_copy_datagram_iovec(skb, 0, msg->msg_iov, copied);
	} else if (msg->msg_flags&MSG_TRUNC) {
		if (__skb_checksum_complete(skb))
			goto csum_copy_err;
		err = skb_copy_datagram_iovec(skb, 0, msg->msg_iov, copied);
	} else {
		err = skb_copy_and_csum_datagram_iovec(skb, 0, msg->msg_iov);
		if (err == -EINVAL)
			goto csum_copy_err;
	}
	if (err)
		goto out_free;

	/* Copy the address. */
	if (sin6) {
		sin6->sin6_family = AF_INET6;
		sin6->sin6_port = 0;
		sin6->sin6_addr = ipv6_hdr(skb)->saddr;
		sin6->sin6_flowinfo = 0;
		sin6->sin6_scope_id = ipv6_iface_scope_id(&sin6->sin6_addr,
							  IP6CB(skb)->iif);
		*addr_len = sizeof(*sin6);
	}

	sock_recv_ts_and_drops(msg, sk, skb);

	if (np->rxopt.all)
		ip6_datagram_recv_ctl(sk, msg, skb);

	err = copied;
	if (flags & MSG_TRUNC)
		err = skb->len;

out_free:
	skb_free_datagram(sk, skb);
out:
	return err;

csum_copy_err:
	skb_kill_datagram(sk, skb, flags);

	/* Error for blocking case is chosen to masquerade
	   as some normal condition.
	 */
	err = (flags&MSG_DONTWAIT) ? -EAGAIN : -EHOSTUNREACH;
	goto out;
}

static int rawv6_push_pending_frames(struct sock *sk, struct flowi6 *fl6,
				     struct raw6_sock *rp)
{
	struct sk_buff *skb;
	int err = 0;
	int offset;
	int len;
	int total_len;
	__wsum tmp_csum;
	__sum16 csum;

	if (!rp->checksum)
		goto send;

	if ((skb = skb_peek(&sk->sk_write_queue)) == NULL)
		goto out;

	offset = rp->offset;
	total_len = inet_sk(sk)->cork.base.length;
	if (offset >= total_len - 1) {
		err = -EINVAL;
		ip6_flush_pending_frames(sk);
		goto out;
	}

	/* should be check HW csum miyazawa */
	if (skb_queue_len(&sk->sk_write_queue) == 1) {
		/*
		 * Only one fragment on the socket.
		 */
		tmp_csum = skb->csum;
	} else {
		struct sk_buff *csum_skb = NULL;
		tmp_csum = 0;

		skb_queue_walk(&sk->sk_write_queue, skb) {
			tmp_csum = csum_add(tmp_csum, skb->csum);

			if (csum_skb)
				continue;

			len = skb->len - skb_transport_offset(skb);
			if (offset >= len) {
				offset -= len;
				continue;
			}

			csum_skb = skb;
		}

		skb = csum_skb;
	}

	offset += skb_transport_offset(skb);
	if (skb_copy_bits(skb, offset, &csum, 2))
		BUG();

	/* in case cksum was not initialized */
	if (unlikely(csum))
		tmp_csum = csum_sub(tmp_csum, csum_unfold(csum));

	csum = csum_ipv6_magic(&fl6->saddr, &fl6->daddr,
			       total_len, fl6->flowi6_proto, tmp_csum);

	if (csum == 0 && fl6->flowi6_proto == IPPROTO_UDP)
		csum = CSUM_MANGLED_0;

	if (skb_store_bits(skb, offset, &csum, 2))
		BUG();

send:
	err = ip6_push_pending_frames(sk);
out:
	return err;
}

static int rawv6_send_hdrinc(struct sock *sk, void *from, int length,
			struct flowi6 *fl6, struct dst_entry **dstp,
			unsigned int flags)
{
	struct ipv6_pinfo *np = inet6_sk(sk);
	struct ipv6hdr *iph;
	struct sk_buff *skb;
	int err;
	struct rt6_info *rt = (struct rt6_info *)*dstp;
	int hlen = LL_RESERVED_SPACE(rt->dst.dev);
	int tlen = rt->dst.dev->needed_tailroom;

	if (length > rt->dst.dev->mtu) {
		ipv6_local_error(sk, EMSGSIZE, fl6, rt->dst.dev->mtu);
		return -EMSGSIZE;
	}
	if (flags&MSG_PROBE)
		goto out;

	skb = sock_alloc_send_skb(sk,
				  length + hlen + tlen + 15,
				  flags & MSG_DONTWAIT, &err);
	if (skb == NULL)
		goto error;
	skb_reserve(skb, hlen);

	skb->priority = sk->sk_priority;
	skb->mark = sk->sk_mark;
	skb_dst_set(skb, &rt->dst);
	*dstp = NULL;

	skb_put(skb, length);
	skb_reset_network_header(skb);
	iph = ipv6_hdr(skb);

	skb->ip_summed = CHECKSUM_NONE;

	skb->transport_header = skb->network_header;
	err = memcpy_fromiovecend((void *)iph, from, 0, length);
	if (err)
		goto error_fault;

	IP6_UPD_PO_STATS(sock_net(sk), rt->rt6i_idev, IPSTATS_MIB_OUT, skb->len);
	err = NF_HOOK(NFPROTO_IPV6, NF_INET_LOCAL_OUT, skb, NULL,
		      rt->dst.dev, dst_output);
	if (err > 0)
		err = net_xmit_errno(err);
	if (err)
		goto error;
out:
	return 0;

error_fault:
	err = -EFAULT;
	kfree_skb(skb);
error:
	IP6_INC_STATS(sock_net(sk), rt->rt6i_idev, IPSTATS_MIB_OUTDISCARDS);
	if (err == -ENOBUFS && !np->recverr)
		err = 0;
	return err;
}

static int rawv6_probe_proto_opt(struct flowi6 *fl6, struct msghdr *msg)
{
	struct iovec *iov;
	u8 __user *type = NULL;
	u8 __user *code = NULL;
	u8 len = 0;
	int probed = 0;
	int i;

	if (!msg->msg_iov)
		return 0;

	for (i = 0; i < msg->msg_iovlen; i++) {
		iov = &msg->msg_iov[i];
		if (!iov)
			continue;

		switch (fl6->flowi6_proto) {
		case IPPROTO_ICMPV6:
			/* check if one-byte field is readable or not. */
			if (iov->iov_base && iov->iov_len < 1)
				break;

			if (!type) {
				type = iov->iov_base;
				/* check if code field is readable or not. */
				if (iov->iov_len > 1)
					code = type + 1;
			} else if (!code)
				code = iov->iov_base;

			if (type && code) {
				if (get_user(fl6->fl6_icmp_type, type) ||
				    get_user(fl6->fl6_icmp_code, code))
					return -EFAULT;
				probed = 1;
			}
			break;
		case IPPROTO_MH:
			if (iov->iov_base && iov->iov_len < 1)
				break;
			/* check if type field is readable or not. */
			if (iov->iov_len > 2 - len) {
				u8 __user *p = iov->iov_base;
				if (get_user(fl6->fl6_mh_type, &p[2 - len]))
					return -EFAULT;
				probed = 1;
			} else
				len += iov->iov_len;

			break;
		default:
			probed = 1;
			break;
		}
		if (probed)
			break;
	}
	return 0;
}

static int rawv6_sendmsg(struct kiocb *iocb, struct sock *sk,
		   struct msghdr *msg, size_t len)
{
	struct ipv6_txoptions *opt_to_free = NULL;
	struct ipv6_txoptions opt_space;
	struct sockaddr_in6 * sin6 = (struct sockaddr_in6 *) msg->msg_name;
	struct in6_addr *daddr, *final_p, final;
	struct inet_sock *inet = inet_sk(sk);
	struct ipv6_pinfo *np = inet6_sk(sk);
	struct raw6_sock *rp = raw6_sk(sk);
	struct ipv6_txoptions *opt = NULL;
	struct ip6_flowlabel *flowlabel = NULL;
	struct dst_entry *dst = NULL;
	struct flowi6 fl6;
	int addr_len = msg->msg_namelen;
	int hlimit = -1;
	int tclass = -1;
	int dontfrag = -1;
	u16 proto;
	int err;

	/* Rough check on arithmetic overflow,
	   better check is made in ip6_append_data().
	 */
	if (len > INT_MAX)
		return -EMSGSIZE;

	/* Mirror BSD error message compatibility */
	if (msg->msg_flags & MSG_OOB)
		return -EOPNOTSUPP;

	/*
	 *	Get and verify the address.
	 */
	memset(&fl6, 0, sizeof(fl6));

	fl6.flowi6_mark = sk->sk_mark;
	fl6.flowi6_uid = sock_i_uid(sk);

	if (sin6) {
		if (addr_len < SIN6_LEN_RFC2133)
			return -EINVAL;

		if (sin6->sin6_family && sin6->sin6_family != AF_INET6)
			return -EAFNOSUPPORT;

		/* port is the proto value [0..255] carried in nexthdr */
		proto = ntohs(sin6->sin6_port);

		if (!proto)
			proto = inet->inet_num;
		else if (proto != inet->inet_num)
			return -EINVAL;

		if (proto > 255)
			return -EINVAL;

		daddr = &sin6->sin6_addr;
		if (np->sndflow) {
			fl6.flowlabel = sin6->sin6_flowinfo&IPV6_FLOWINFO_MASK;
			if (fl6.flowlabel&IPV6_FLOWLABEL_MASK) {
				flowlabel = fl6_sock_lookup(sk, fl6.flowlabel);
				if (flowlabel == NULL)
					return -EINVAL;
				daddr = &flowlabel->dst;
			}
		}

		/*
		 * Otherwise it will be difficult to maintain
		 * sk->sk_dst_cache.
		 */
		if (sk->sk_state == TCP_ESTABLISHED &&
		    ipv6_addr_equal(daddr, &np->daddr))
			daddr = &np->daddr;

		if (addr_len >= sizeof(struct sockaddr_in6) &&
		    sin6->sin6_scope_id &&
		    __ipv6_addr_needs_scope_id(__ipv6_addr_type(daddr)))
			fl6.flowi6_oif = sin6->sin6_scope_id;
	} else {
		if (sk->sk_state != TCP_ESTABLISHED)
			return -EDESTADDRREQ;

		proto = inet->inet_num;
		daddr = &np->daddr;
		fl6.flowlabel = np->flow_label;
	}

	if (fl6.flowi6_oif == 0)
		fl6.flowi6_oif = sk->sk_bound_dev_if;

	if (msg->msg_controllen) {
		opt = &opt_space;
		memset(opt, 0, sizeof(struct ipv6_txoptions));
		opt->tot_len = sizeof(struct ipv6_txoptions);

		err = ip6_datagram_send_ctl(sock_net(sk), sk, msg, &fl6, opt,
					    &hlimit, &tclass, &dontfrag);
		if (err < 0) {
			fl6_sock_release(flowlabel);
			return err;
		}
		if ((fl6.flowlabel&IPV6_FLOWLABEL_MASK) && !flowlabel) {
			flowlabel = fl6_sock_lookup(sk, fl6.flowlabel);
			if (flowlabel == NULL)
				return -EINVAL;
		}
		if (!(opt->opt_nflen|opt->opt_flen))
			opt = NULL;
	}
	if (!opt) {
		opt = txopt_get(np);
		opt_to_free = opt;
	}
	if (flowlabel)
		opt = fl6_merge_options(&opt_space, flowlabel, opt);
	opt = ipv6_fixup_options(&opt_space, opt);

	fl6.flowi6_proto = proto;
	err = rawv6_probe_proto_opt(&fl6, msg);
	if (err)
		goto out;

	if (!ipv6_addr_any(daddr))
		fl6.daddr = *daddr;
	else
		fl6.daddr.s6_addr[15] = 0x1; /* :: means loopback (BSD'ism) */
	if (ipv6_addr_any(&fl6.saddr) && !ipv6_addr_any(&np->saddr))
		fl6.saddr = np->saddr;

	final_p = fl6_update_dst(&fl6, opt, &final);

	if (!fl6.flowi6_oif && ipv6_addr_is_multicast(&fl6.daddr))
		fl6.flowi6_oif = np->mcast_oif;
	else if (!fl6.flowi6_oif)
		fl6.flowi6_oif = np->ucast_oif;
	security_sk_classify_flow(sk, flowi6_to_flowi(&fl6));

	dst = ip6_dst_lookup_flow(sk, &fl6, final_p, true);
	if (IS_ERR(dst)) {
		err = PTR_ERR(dst);
		goto out;
	}
	if (hlimit < 0) {
		if (ipv6_addr_is_multicast(&fl6.daddr))
			hlimit = np->mcast_hops;
		else
			hlimit = np->hop_limit;
		if (hlimit < 0)
			hlimit = ip6_dst_hoplimit(dst);
	}

	if (tclass < 0)
		tclass = np->tclass;

	if (dontfrag < 0)
		dontfrag = np->dontfrag;

	if (msg->msg_flags&MSG_CONFIRM)
		goto do_confirm;

back_from_confirm:
	if (inet->hdrincl)
		err = rawv6_send_hdrinc(sk, msg->msg_iov, len, &fl6, &dst, msg->msg_flags);
	else {
		lock_sock(sk);
		err = ip6_append_data(sk, ip_generic_getfrag, msg->msg_iov,
			len, 0, hlimit, tclass, opt, &fl6, (struct rt6_info*)dst,
			msg->msg_flags, dontfrag);

		if (err)
			ip6_flush_pending_frames(sk);
		else if (!(msg->msg_flags & MSG_MORE))
			err = rawv6_push_pending_frames(sk, &fl6, rp);
		release_sock(sk);
	}
done:
	dst_release(dst);
out:
	fl6_sock_release(flowlabel);
	txopt_put(opt_to_free);
	return err<0?err:len;
do_confirm:
	dst_confirm(dst);
	if (!(msg->msg_flags & MSG_PROBE) || len)
		goto back_from_confirm;
	err = 0;
	goto done;
}

static int rawv6_seticmpfilter(struct sock *sk, int level, int optname,
			       char __user *optval, int optlen)
{
	switch (optname) {
	case ICMPV6_FILTER:
		if (optlen > sizeof(struct icmp6_filter))
			optlen = sizeof(struct icmp6_filter);
		if (copy_from_user(&raw6_sk(sk)->filter, optval, optlen))
			return -EFAULT;
		return 0;
	default:
		return -ENOPROTOOPT;
	}

	return 0;
}

static int rawv6_geticmpfilter(struct sock *sk, int level, int optname,
			       char __user *optval, int __user *optlen)
{
	int len;

	switch (optname) {
	case ICMPV6_FILTER:
		if (get_user(len, optlen))
			return -EFAULT;
		if (len < 0)
			return -EINVAL;
		if (len > sizeof(struct icmp6_filter))
			len = sizeof(struct icmp6_filter);
		if (put_user(len, optlen))
			return -EFAULT;
		if (copy_to_user(optval, &raw6_sk(sk)->filter, len))
			return -EFAULT;
		return 0;
	default:
		return -ENOPROTOOPT;
	}

	return 0;
}


static int do_rawv6_setsockopt(struct sock *sk, int level, int optname,
			    char __user *optval, unsigned int optlen)
{
	struct raw6_sock *rp = raw6_sk(sk);
	int val;

	if (get_user(val, (int __user *)optval))
		return -EFAULT;

	switch (optname) {
	case IPV6_CHECKSUM:
		if (inet_sk(sk)->inet_num == IPPROTO_ICMPV6 &&
		    level == IPPROTO_IPV6) {
			/*
			 * RFC3542 tells that IPV6_CHECKSUM socket
			 * option in the IPPROTO_IPV6 level is not
			 * allowed on ICMPv6 sockets.
			 * If you want to set it, use IPPROTO_RAW
			 * level IPV6_CHECKSUM socket option
			 * (Linux extension).
			 */
			return -EINVAL;
		}

		/* You may get strange result with a positive odd offset;
		   RFC2292bis agrees with me. */
		if (val > 0 && (val&1))
			return -EINVAL;
		if (val < 0) {
			rp->checksum = 0;
		} else {
			rp->checksum = 1;
			rp->offset = val;
		}

		return 0;

	default:
		return -ENOPROTOOPT;
	}
}

static int rawv6_setsockopt(struct sock *sk, int level, int optname,
			  char __user *optval, unsigned int optlen)
{
	switch (level) {
	case SOL_RAW:
		break;

	case SOL_ICMPV6:
		if (inet_sk(sk)->inet_num != IPPROTO_ICMPV6)
			return -EOPNOTSUPP;
		return rawv6_seticmpfilter(sk, level, optname, optval, optlen);
	case SOL_IPV6:
		if (optname == IPV6_CHECKSUM)
			break;
	default:
		return ipv6_setsockopt(sk, level, optname, optval, optlen);
	}

	return do_rawv6_setsockopt(sk, level, optname, optval, optlen);
}

#ifdef CONFIG_COMPAT
static int compat_rawv6_setsockopt(struct sock *sk, int level, int optname,
				   char __user *optval, unsigned int optlen)
{
	switch (level) {
	case SOL_RAW:
		break;
	case SOL_ICMPV6:
		if (inet_sk(sk)->inet_num != IPPROTO_ICMPV6)
			return -EOPNOTSUPP;
		return rawv6_seticmpfilter(sk, level, optname, optval, optlen);
	case SOL_IPV6:
		if (optname == IPV6_CHECKSUM)
			break;
	default:
		return compat_ipv6_setsockopt(sk, level, optname,
					      optval, optlen);
	}
	return do_rawv6_setsockopt(sk, level, optname, optval, optlen);
}
#endif

static int do_rawv6_getsockopt(struct sock *sk, int level, int optname,
			    char __user *optval, int __user *optlen)
{
	struct raw6_sock *rp = raw6_sk(sk);
	int val, len;

	if (get_user(len,optlen))
		return -EFAULT;

	switch (optname) {
	case IPV6_CHECKSUM:
		/*
		 * We allow getsockopt() for IPPROTO_IPV6-level
		 * IPV6_CHECKSUM socket option on ICMPv6 sockets
		 * since RFC3542 is silent about it.
		 */
		if (rp->checksum == 0)
			val = -1;
		else
			val = rp->offset;
		break;

	default:
		return -ENOPROTOOPT;
	}

	len = min_t(unsigned int, sizeof(int), len);

	if (put_user(len, optlen))
		return -EFAULT;
	if (copy_to_user(optval,&val,len))
		return -EFAULT;
	return 0;
}

static int rawv6_getsockopt(struct sock *sk, int level, int optname,
			  char __user *optval, int __user *optlen)
{
	switch (level) {
	case SOL_RAW:
		break;

	case SOL_ICMPV6:
		if (inet_sk(sk)->inet_num != IPPROTO_ICMPV6)
			return -EOPNOTSUPP;
		return rawv6_geticmpfilter(sk, level, optname, optval, optlen);
	case SOL_IPV6:
		if (optname == IPV6_CHECKSUM)
			break;
	default:
		return ipv6_getsockopt(sk, level, optname, optval, optlen);
	}

	return do_rawv6_getsockopt(sk, level, optname, optval, optlen);
}

#ifdef CONFIG_COMPAT
static int compat_rawv6_getsockopt(struct sock *sk, int level, int optname,
				   char __user *optval, int __user *optlen)
{
	switch (level) {
	case SOL_RAW:
		break;
	case SOL_ICMPV6:
		if (inet_sk(sk)->inet_num != IPPROTO_ICMPV6)
			return -EOPNOTSUPP;
		return rawv6_geticmpfilter(sk, level, optname, optval, optlen);
	case SOL_IPV6:
		if (optname == IPV6_CHECKSUM)
			break;
	default:
		return compat_ipv6_getsockopt(sk, level, optname,
					      optval, optlen);
	}
	return do_rawv6_getsockopt(sk, level, optname, optval, optlen);
}
#endif

static int rawv6_ioctl(struct sock *sk, int cmd, unsigned long arg)
{
	switch (cmd) {
	case SIOCOUTQ: {
		int amount = sk_wmem_alloc_get(sk);

		return put_user(amount, (int __user *)arg);
	}
	case SIOCINQ: {
		struct sk_buff *skb;
		int amount = 0;

		spin_lock_bh(&sk->sk_receive_queue.lock);
		skb = skb_peek(&sk->sk_receive_queue);
		if (skb != NULL)
			amount = skb->tail - skb->transport_header;
		spin_unlock_bh(&sk->sk_receive_queue.lock);
		return put_user(amount, (int __user *)arg);
	}

	default:
#ifdef CONFIG_IPV6_MROUTE
		return ip6mr_ioctl(sk, cmd, (void __user *)arg);
#else
		return -ENOIOCTLCMD;
#endif
	}
}

#ifdef CONFIG_COMPAT
static int compat_rawv6_ioctl(struct sock *sk, unsigned int cmd, unsigned long arg)
{
	switch (cmd) {
	case SIOCOUTQ:
	case SIOCINQ:
		return -ENOIOCTLCMD;
	default:
#ifdef CONFIG_IPV6_MROUTE
		return ip6mr_compat_ioctl(sk, cmd, compat_ptr(arg));
#else
		return -ENOIOCTLCMD;
#endif
	}
}
#endif

static void rawv6_close(struct sock *sk, long timeout)
{
	if (inet_sk(sk)->inet_num == IPPROTO_RAW)
		ip6_ra_control(sk, -1);
	ip6mr_sk_done(sk);
	sk_common_release(sk);
}

static void raw6_destroy(struct sock *sk)
{
	lock_sock(sk);
	ip6_flush_pending_frames(sk);
	release_sock(sk);

	inet6_destroy_sock(sk);
}

static int rawv6_init_sk(struct sock *sk)
{
	struct raw6_sock *rp = raw6_sk(sk);

	switch (inet_sk(sk)->inet_num) {
	case IPPROTO_ICMPV6:
		rp->checksum = 1;
		rp->offset   = 2;
		break;
	case IPPROTO_MH:
		rp->checksum = 1;
		rp->offset   = 4;
		break;
	default:
		break;
	}
	return 0;
}

struct proto rawv6_prot = {
	.name		   = "RAWv6",
	.owner		   = THIS_MODULE,
	.close		   = rawv6_close,
	.destroy	   = raw6_destroy,
	.connect	   = ip6_datagram_connect,
	.disconnect	   = udp_disconnect,
	.ioctl		   = rawv6_ioctl,
	.init		   = rawv6_init_sk,
	.setsockopt	   = rawv6_setsockopt,
	.getsockopt	   = rawv6_getsockopt,
	.sendmsg	   = rawv6_sendmsg,
	.recvmsg	   = rawv6_recvmsg,
	.bind		   = rawv6_bind,
	.backlog_rcv	   = rawv6_rcv_skb,
	.hash		   = raw_hash_sk,
	.unhash		   = raw_unhash_sk,
	.obj_size	   = sizeof(struct raw6_sock),
	.h.raw_hash	   = &raw_v6_hashinfo,
#ifdef CONFIG_COMPAT
	.compat_setsockopt = compat_rawv6_setsockopt,
	.compat_getsockopt = compat_rawv6_getsockopt,
	.compat_ioctl	   = compat_rawv6_ioctl,
#endif
};

#ifdef CONFIG_PROC_FS
static void raw6_sock_seq_show(struct seq_file *seq, struct sock *sp, int i)
{
	struct ipv6_pinfo *np = inet6_sk(sp);
	const struct in6_addr *dest, *src;
	__u16 destp, srcp;

	dest  = &np->daddr;
	src   = &np->rcv_saddr;
	destp = 0;
	srcp  = inet_sk(sp)->inet_num;
	seq_printf(seq,
		   "%4d: %08X%08X%08X%08X:%04X %08X%08X%08X%08X:%04X "
		   "%02X %08X:%08X %02X:%08lX %08X %5d %8d %lu %d %pK %d\n",
		   i,
		   src->s6_addr32[0], src->s6_addr32[1],
		   src->s6_addr32[2], src->s6_addr32[3], srcp,
		   dest->s6_addr32[0], dest->s6_addr32[1],
		   dest->s6_addr32[2], dest->s6_addr32[3], destp,
		   sp->sk_state,
		   sk_wmem_alloc_get(sp),
		   sk_rmem_alloc_get(sp),
		   0, 0L, 0,
		   from_kuid_munged(seq_user_ns(seq), sock_i_uid(sp)),
		   0,
		   sock_i_ino(sp),
		   atomic_read(&sp->sk_refcnt), sp, atomic_read(&sp->sk_drops));
}

static int raw6_seq_show(struct seq_file *seq, void *v)
{
	if (v == SEQ_START_TOKEN)
		seq_printf(seq,
			   "  sl  "
			   "local_address                         "
			   "remote_address                        "
			   "st tx_queue rx_queue tr tm->when retrnsmt"
			   "   uid  timeout inode ref pointer drops\n");
	else
		raw6_sock_seq_show(seq, v, raw_seq_private(seq)->bucket);
	return 0;
}

static const struct seq_operations raw6_seq_ops = {
	.start =	raw_seq_start,
	.next =		raw_seq_next,
	.stop =		raw_seq_stop,
	.show =		raw6_seq_show,
};

static int raw6_seq_open(struct inode *inode, struct file *file)
{
	return raw_seq_open(inode, file, &raw_v6_hashinfo, &raw6_seq_ops);
}

static const struct file_operations raw6_seq_fops = {
	.owner =	THIS_MODULE,
	.open =		raw6_seq_open,
	.read =		seq_read,
	.llseek =	seq_lseek,
	.release =	seq_release_net,
};

static int __net_init raw6_init_net(struct net *net)
{
	if (!proc_create("raw6", S_IRUGO, net->proc_net, &raw6_seq_fops))
		return -ENOMEM;

	return 0;
}

static void __net_exit raw6_exit_net(struct net *net)
{
	remove_proc_entry("raw6", net->proc_net);
}

static struct pernet_operations raw6_net_ops = {
	.init = raw6_init_net,
	.exit = raw6_exit_net,
};

int __init raw6_proc_init(void)
{
	return register_pernet_subsys(&raw6_net_ops);
}

void raw6_proc_exit(void)
{
	unregister_pernet_subsys(&raw6_net_ops);
}
#endif	/* CONFIG_PROC_FS */

/* Same as inet6_dgram_ops, sans udp_poll.  */
static const struct proto_ops inet6_sockraw_ops = {
	.family		   = PF_INET6,
	.owner		   = THIS_MODULE,
	.release	   = inet6_release,
	.bind		   = inet6_bind,
	.connect	   = inet_dgram_connect,	/* ok		*/
	.socketpair	   = sock_no_socketpair,	/* a do nothing	*/
	.accept		   = sock_no_accept,		/* a do nothing	*/
	.getname	   = inet6_getname,
	.poll		   = datagram_poll,		/* ok		*/
	.ioctl		   = inet6_ioctl,		/* must change  */
	.listen		   = sock_no_listen,		/* ok		*/
	.shutdown	   = inet_shutdown,		/* ok		*/
	.setsockopt	   = sock_common_setsockopt,	/* ok		*/
	.getsockopt	   = sock_common_getsockopt,	/* ok		*/
	.sendmsg	   = inet_sendmsg,		/* ok		*/
	.recvmsg	   = sock_common_recvmsg,	/* ok		*/
	.mmap		   = sock_no_mmap,
	.sendpage	   = sock_no_sendpage,
#ifdef CONFIG_COMPAT
	.compat_setsockopt = compat_sock_common_setsockopt,
	.compat_getsockopt = compat_sock_common_getsockopt,
#endif
};

static struct inet_protosw rawv6_protosw = {
	.type		= SOCK_RAW,
	.protocol	= IPPROTO_IP,	/* wild card */
	.prot		= &rawv6_prot,
	.ops		= &inet6_sockraw_ops,
	.no_check	= UDP_CSUM_DEFAULT,
	.flags		= INET_PROTOSW_REUSE,
};

int __init rawv6_init(void)
{
	int ret;

	ret = inet6_register_protosw(&rawv6_protosw);
	if (ret)
		goto out;
out:
	return ret;
}

void rawv6_exit(void)
{
	inet6_unregister_protosw(&rawv6_protosw);
}<|MERGE_RESOLUTION|>--- conflicted
+++ resolved
@@ -459,15 +459,8 @@
 	if (flags & MSG_OOB)
 		return -EOPNOTSUPP;
 
-<<<<<<< HEAD
-	if (flags & MSG_ERRQUEUE) {
-		*addr_len = sizeof(struct sockaddr_in6);
-		return ipv6_recv_error(sk, msg, len);
-	}
-=======
 	if (flags & MSG_ERRQUEUE)
 		return ipv6_recv_error(sk, msg, len, addr_len);
->>>>>>> 1bc116ff
 
 	if (np->rxpmtu && np->rxopt.bits.rxpmtu)
 		return ipv6_recv_rxpmtu(sk, msg, len, addr_len);
