/*
 * linux/ipc/sem.c
 * Copyright (C) 1992 Krishna Balasubramanian
 * Copyright (C) 1995 Eric Schenk, Bruno Haible
 *
 * /proc/sysvipc/sem support (c) 1999 Dragos Acostachioaie <dragos@iname.com>
 *
 * SMP-threaded, sysctl's added
 * (c) 1999 Manfred Spraul <manfred@colorfullife.com>
 * Enforced range limit on SEM_UNDO
 * (c) 2001 Red Hat Inc
 * Lockless wakeup
 * (c) 2003 Manfred Spraul <manfred@colorfullife.com>
 * Further wakeup optimizations, documentation
 * (c) 2010 Manfred Spraul <manfred@colorfullife.com>
 *
 * support for audit of ipc object properties and permission changes
 * Dustin Kirkland <dustin.kirkland@us.ibm.com>
 *
 * namespaces support
 * OpenVZ, SWsoft Inc.
 * Pavel Emelianov <xemul@openvz.org>
 *
 * Implementation notes: (May 2010)
 * This file implements System V semaphores.
 *
 * User space visible behavior:
 * - FIFO ordering for semop() operations (just FIFO, not starvation
 *   protection)
 * - multiple semaphore operations that alter the same semaphore in
 *   one semop() are handled.
 * - sem_ctime (time of last semctl()) is updated in the IPC_SET, SETVAL and
 *   SETALL calls.
 * - two Linux specific semctl() commands: SEM_STAT, SEM_INFO.
 * - undo adjustments at process exit are limited to 0..SEMVMX.
 * - namespace are supported.
 * - SEMMSL, SEMMNS, SEMOPM and SEMMNI can be configured at runtine by writing
 *   to /proc/sys/kernel/sem.
 * - statistics about the usage are reported in /proc/sysvipc/sem.
 *
 * Internals:
 * - scalability:
 *   - all global variables are read-mostly.
 *   - semop() calls and semctl(RMID) are synchronized by RCU.
 *   - most operations do write operations (actually: spin_lock calls) to
 *     the per-semaphore array structure.
 *   Thus: Perfect SMP scaling between independent semaphore arrays.
 *         If multiple semaphores in one array are used, then cache line
 *         trashing on the semaphore array spinlock will limit the scaling.
 * - semncnt and semzcnt are calculated on demand in count_semncnt() and
 *   count_semzcnt()
 * - the task that performs a successful semop() scans the list of all
 *   sleeping tasks and completes any pending operations that can be fulfilled.
 *   Semaphores are actively given to waiting tasks (necessary for FIFO).
 *   (see update_queue())
 * - To improve the scalability, the actual wake-up calls are performed after
 *   dropping all locks. (see wake_up_sem_queue_prepare(),
 *   wake_up_sem_queue_do())
 * - All work is done by the waker, the woken up task does not have to do
 *   anything - not even acquiring a lock or dropping a refcount.
 * - A woken up task may not even touch the semaphore array anymore, it may
 *   have been destroyed already by a semctl(RMID).
 * - The synchronizations between wake-ups due to a timeout/signal and a
 *   wake-up due to a completed semaphore operation is achieved by using an
 *   intermediate state (IN_WAKEUP).
 * - UNDO values are stored in an array (one per process and per
 *   semaphore array, lazily allocated). For backwards compatibility, multiple
 *   modes for the UNDO variables are supported (per process, per thread)
 *   (see copy_semundo, CLONE_SYSVSEM)
 * - There are two lists of the pending operations: a per-array list
 *   and per-semaphore list (stored in the array). This allows to achieve FIFO
 *   ordering without always scanning all pending operations.
 *   The worst-case behavior is nevertheless O(N^2) for N wakeups.
 */

#include <linux/slab.h>
#include <linux/spinlock.h>
#include <linux/init.h>
#include <linux/proc_fs.h>
#include <linux/time.h>
#include <linux/security.h>
#include <linux/syscalls.h>
#include <linux/audit.h>
#include <linux/capability.h>
#include <linux/seq_file.h>
#include <linux/rwsem.h>
#include <linux/nsproxy.h>
#include <linux/ipc_namespace.h>

#include <asm/uaccess.h>
#include "util.h"

/* One semaphore structure for each semaphore in the system. */
struct sem {
	int	semval;		/* current value */
	int	sempid;		/* pid of last operation */
	spinlock_t	lock;	/* spinlock for fine-grained semtimedop */
	struct list_head pending_alter; /* pending single-sop operations */
					/* that alter the semaphore */
	struct list_head pending_const; /* pending single-sop operations */
					/* that do not alter the semaphore*/
	time_t	sem_otime;	/* candidate for sem_otime */
} ____cacheline_aligned_in_smp;

/* One queue for each sleeping process in the system. */
struct sem_queue {
	struct list_head	list;	 /* queue of pending operations */
	struct task_struct	*sleeper; /* this process */
	struct sem_undo		*undo;	 /* undo structure */
	int			pid;	 /* process id of requesting process */
	int			status;	 /* completion status of operation */
	struct sembuf		*sops;	 /* array of pending operations */
	int			nsops;	 /* number of operations */
	int			alter;	 /* does *sops alter the array? */
};

/* Each task has a list of undo requests. They are executed automatically
 * when the process exits.
 */
struct sem_undo {
	struct list_head	list_proc;	/* per-process list: *
						 * all undos from one process
						 * rcu protected */
	struct rcu_head		rcu;		/* rcu struct for sem_undo */
	struct sem_undo_list	*ulp;		/* back ptr to sem_undo_list */
	struct list_head	list_id;	/* per semaphore array list:
						 * all undos for one array */
	int			semid;		/* semaphore set identifier */
	short			*semadj;	/* array of adjustments */
						/* one per semaphore */
};

/* sem_undo_list controls shared access to the list of sem_undo structures
 * that may be shared among all a CLONE_SYSVSEM task group.
 */
struct sem_undo_list {
	atomic_t		refcnt;
	spinlock_t		lock;
	struct list_head	list_proc;
};


#define sem_ids(ns)	((ns)->ids[IPC_SEM_IDS])

#define sem_checkid(sma, semid)	ipc_checkid(&sma->sem_perm, semid)

static int newary(struct ipc_namespace *, struct ipc_params *);
static void freeary(struct ipc_namespace *, struct kern_ipc_perm *);
#ifdef CONFIG_PROC_FS
static int sysvipc_sem_proc_show(struct seq_file *s, void *it);
#endif

#define SEMMSL_FAST	256 /* 512 bytes on stack */
#define SEMOPM_FAST	64  /* ~ 372 bytes on stack */

/*
 * Locking:
 *	sem_undo.id_next,
 *	sem_array.complex_count,
 *	sem_array.pending{_alter,_cont},
 *	sem_array.sem_undo: global sem_lock() for read/write
 *	sem_undo.proc_next: only "current" is allowed to read/write that field.
 *	
 *	sem_array.sem_base[i].pending_{const,alter}:
 *		global or semaphore sem_lock() for read/write
 */

#define sc_semmsl	sem_ctls[0]
#define sc_semmns	sem_ctls[1]
#define sc_semopm	sem_ctls[2]
#define sc_semmni	sem_ctls[3]

void sem_init_ns(struct ipc_namespace *ns)
{
	ns->sc_semmsl = SEMMSL;
	ns->sc_semmns = SEMMNS;
	ns->sc_semopm = SEMOPM;
	ns->sc_semmni = SEMMNI;
	ns->used_sems = 0;
	ipc_init_ids(&ns->ids[IPC_SEM_IDS]);
}

#ifdef CONFIG_IPC_NS
void sem_exit_ns(struct ipc_namespace *ns)
{
	free_ipcs(ns, &sem_ids(ns), freeary);
	idr_destroy(&ns->ids[IPC_SEM_IDS].ipcs_idr);
}
#endif

void __init sem_init (void)
{
	sem_init_ns(&init_ipc_ns);
	ipc_init_proc_interface("sysvipc/sem",
				"       key      semid perms      nsems   uid   gid  cuid  cgid      otime      ctime\n",
				IPC_SEM_IDS, sysvipc_sem_proc_show);
}

<<<<<<< HEAD
/**
 * unmerge_queues - unmerge queues, if possible.
 * @sma: semaphore array
 *
 * The function unmerges the wait queues if complex_count is 0.
 * It must be called prior to dropping the global semaphore array lock.
 */
static void unmerge_queues(struct sem_array *sma)
{
	struct sem_queue *q, *tq;

	/* complex operations still around? */
	if (sma->complex_count)
		return;
	/*
	 * We will switch back to simple mode.
	 * Move all pending operation back into the per-semaphore
	 * queues.
	 */
	list_for_each_entry_safe(q, tq, &sma->pending_alter, list) {
		struct sem *curr;
		curr = &sma->sem_base[q->sops[0].sem_num];

		list_add_tail(&q->list, &curr->pending_alter);
	}
	INIT_LIST_HEAD(&sma->pending_alter);
}

/**
 * merge_queues - Merge single semop queues into global queue
 * @sma: semaphore array
 *
 * This function merges all per-semaphore queues into the global queue.
 * It is necessary to achieve FIFO ordering for the pending single-sop
 * operations when a multi-semop operation must sleep.
 * Only the alter operations must be moved, the const operations can stay.
 */
static void merge_queues(struct sem_array *sma)
{
	int i;
	for (i = 0; i < sma->sem_nsems; i++) {
		struct sem *sem = sma->sem_base + i;

		list_splice_init(&sem->pending_alter, &sma->pending_alter);
	}
}

=======
>>>>>>> 1bc116ff
static void sem_rcu_free(struct rcu_head *head)
{
	struct ipc_rcu *p = container_of(head, struct ipc_rcu, rcu);
	struct sem_array *sma = ipc_rcu_to_struct(p);

	security_sem_free(sma);
	ipc_rcu_free(head);
}

<<<<<<< HEAD
/*
 * spin_unlock_wait() and !spin_is_locked() are not memory barriers, they
 * are only control barriers.
 * The code must pair with spin_unlock(&sem->lock) or
 * spin_unlock(&sem_perm.lock), thus just the control barrier is insufficient.
 *
 * smp_rmb() is sufficient, as writes cannot pass the control barrier.
 */
#define ipc_smp_acquire__after_spin_is_unlocked()	smp_rmb()

/*
 * Wait until all currently ongoing simple ops have completed.
 * Caller must own sem_perm.lock.
 * New simple ops cannot start, because simple ops first check
 * that sem_perm.lock is free.
 * that a) sem_perm.lock is free and b) complex_count is 0.
 */
static void sem_wait_array(struct sem_array *sma)
{
	int i;
	struct sem *sem;

	if (sma->complex_count)  {
		/* The thread that increased sma->complex_count waited on
		 * all sem->lock locks. Thus we don't need to wait again.
		 */
		return;
	}

	for (i = 0; i < sma->sem_nsems; i++) {
		sem = sma->sem_base + i;
		spin_unlock_wait(&sem->lock);
	}
	ipc_smp_acquire__after_spin_is_unlocked();
}

=======
>>>>>>> 1bc116ff
/*
 * If the request contains only one semaphore operation, and there are
 * no complex transactions pending, lock only the semaphore involved.
 * Otherwise, lock the entire semaphore array, since we either have
 * multiple semaphores in our own semops, or we need to look at
 * semaphores from other pending complex operations.
 */
static inline int sem_lock(struct sem_array *sma, struct sembuf *sops,
			      int nsops)
{
	struct sem *sem;

	if (nsops != 1) {
		/* Complex operation - acquire a full lock */
		ipc_lock_object(&sma->sem_perm);

		/* And wait until all simple ops that are processed
		 * right now have dropped their locks.
		 */
		sem_wait_array(sma);
		return -1;
	}

	/*
	 * Only one semaphore affected - try to optimize locking.
	 * The rules are:
	 * - optimized locking is possible if no complex operation
	 *   is either enqueued or processed right now.
	 * - The test for enqueued complex ops is simple:
	 *      sma->complex_count != 0
	 * - Testing for complex ops that are processed right now is
	 *   a bit more difficult. Complex ops acquire the full lock
	 *   and first wait that the running simple ops have completed.
	 *   (see above)
	 *   Thus: If we own a simple lock and the global lock is free
	 *	and complex_count is now 0, then it will stay 0 and
	 *	thus just locking sem->lock is sufficient.
	 */
	sem = sma->sem_base + sops->sem_num;

	if (sma->complex_count == 0) {
		/*
		 * It appears that no complex operation is around.
		 * Acquire the per-semaphore lock.
		 */
		spin_lock(&sem->lock);

		/* Then check that the global lock is free */
		if (!spin_is_locked(&sma->sem_perm.lock)) {
			/*
			 * We need a memory barrier with acquire semantics,
			 * otherwise we can race with another thread that does:
			 *	complex_count++;
			 *	spin_unlock(sem_perm.lock);
			 */
			ipc_smp_acquire__after_spin_is_unlocked();

			/* Now repeat the test of complex_count:
			 * It can't change anymore until we drop sem->lock.
			 * Thus: if is now 0, then it will stay 0.
			 */
			if (sma->complex_count == 0) {
				/* fast path successful! */
				return sops->sem_num;
			}
		}
		spin_unlock(&sem->lock);
	}

	/* slow path: acquire the full lock */
	ipc_lock_object(&sma->sem_perm);

	if (sma->complex_count == 0) {
		/* False alarm:
		 * There is no complex operation, thus we can switch
		 * back to the fast path.
		 */
		spin_lock(&sem->lock);
		ipc_unlock_object(&sma->sem_perm);
		return sops->sem_num;
	} else {
		/* Not a false alarm, thus complete the sequence for a
		 * full lock.
		 */
		sem_wait_array(sma);
		return -1;
	}
}

static inline void sem_unlock(struct sem_array *sma, int locknum)
{
	if (locknum == -1) {
		unmerge_queues(sma);
		ipc_unlock_object(&sma->sem_perm);
	} else {
		struct sem *sem = sma->sem_base + locknum;
		spin_unlock(&sem->lock);
	}
}

/*
 * sem_lock_(check_) routines are called in the paths where the rwsem
 * is not held.
 *
 * The caller holds the RCU read lock.
 */
static inline struct sem_array *sem_obtain_lock(struct ipc_namespace *ns,
			int id, struct sembuf *sops, int nsops, int *locknum)
{
	struct kern_ipc_perm *ipcp;
	struct sem_array *sma;

	ipcp = ipc_obtain_object(&sem_ids(ns), id);
	if (IS_ERR(ipcp))
		return ERR_CAST(ipcp);

	sma = container_of(ipcp, struct sem_array, sem_perm);
	*locknum = sem_lock(sma, sops, nsops);

	/* ipc_rmid() may have already freed the ID while sem_lock
	 * was spinning: verify that the structure is still valid
	 */
	if (!ipcp->deleted)
		return container_of(ipcp, struct sem_array, sem_perm);

	sem_unlock(sma, *locknum);
	return ERR_PTR(-EINVAL);
}

static inline struct sem_array *sem_obtain_object(struct ipc_namespace *ns, int id)
{
	struct kern_ipc_perm *ipcp = ipc_obtain_object(&sem_ids(ns), id);

	if (IS_ERR(ipcp))
		return ERR_CAST(ipcp);

	return container_of(ipcp, struct sem_array, sem_perm);
}

static inline struct sem_array *sem_obtain_object_check(struct ipc_namespace *ns,
							int id)
{
	struct kern_ipc_perm *ipcp = ipc_obtain_object_check(&sem_ids(ns), id);

	if (IS_ERR(ipcp))
		return ERR_CAST(ipcp);

	return container_of(ipcp, struct sem_array, sem_perm);
}

static inline void sem_lock_and_putref(struct sem_array *sma)
{
	sem_lock(sma, NULL, -1);
	ipc_rcu_putref(sma, ipc_rcu_free);
}

static inline void sem_rmid(struct ipc_namespace *ns, struct sem_array *s)
{
	ipc_rmid(&sem_ids(ns), &s->sem_perm);
}

/*
 * Lockless wakeup algorithm:
 * Without the check/retry algorithm a lockless wakeup is possible:
 * - queue.status is initialized to -EINTR before blocking.
 * - wakeup is performed by
 *	* unlinking the queue entry from the pending list
 *	* setting queue.status to IN_WAKEUP
 *	  This is the notification for the blocked thread that a
 *	  result value is imminent.
 *	* call wake_up_process
 *	* set queue.status to the final value.
 * - the previously blocked thread checks queue.status:
 *   	* if it's IN_WAKEUP, then it must wait until the value changes
 *   	* if it's not -EINTR, then the operation was completed by
 *   	  update_queue. semtimedop can return queue.status without
 *   	  performing any operation on the sem array.
 *   	* otherwise it must acquire the spinlock and check what's up.
 *
 * The two-stage algorithm is necessary to protect against the following
 * races:
 * - if queue.status is set after wake_up_process, then the woken up idle
 *   thread could race forward and try (and fail) to acquire sma->lock
 *   before update_queue had a chance to set queue.status
 * - if queue.status is written before wake_up_process and if the
 *   blocked process is woken up by a signal between writing
 *   queue.status and the wake_up_process, then the woken up
 *   process could return from semtimedop and die by calling
 *   sys_exit before wake_up_process is called. Then wake_up_process
 *   will oops, because the task structure is already invalid.
 *   (yes, this happened on s390 with sysv msg).
 *
 */
#define IN_WAKEUP	1

/**
 * newary - Create a new semaphore set
 * @ns: namespace
 * @params: ptr to the structure that contains key, semflg and nsems
 *
 * Called with sem_ids.rwsem held (as a writer)
 */

static int newary(struct ipc_namespace *ns, struct ipc_params *params)
{
	int id;
	int retval;
	struct sem_array *sma;
	int size;
	key_t key = params->key;
	int nsems = params->u.nsems;
	int semflg = params->flg;
	int i;

	if (!nsems)
		return -EINVAL;
	if (ns->used_sems + nsems > ns->sc_semmns)
		return -ENOSPC;

	size = sizeof (*sma) + nsems * sizeof (struct sem);
	sma = ipc_rcu_alloc(size);
	if (!sma) {
		return -ENOMEM;
	}
	memset (sma, 0, size);

	sma->sem_perm.mode = (semflg & S_IRWXUGO);
	sma->sem_perm.key = key;

	sma->sem_perm.security = NULL;
	retval = security_sem_alloc(sma);
	if (retval) {
		ipc_rcu_putref(sma, ipc_rcu_free);
		return retval;
	}

<<<<<<< HEAD
	id = ipc_addid(&sem_ids(ns), &sma->sem_perm, ns->sc_semmni);
	if (id < 0) {
		ipc_rcu_putref(sma, sem_rcu_free);
		return id;
	}
	ns->used_sems += nsems;

=======
>>>>>>> 1bc116ff
	sma->sem_base = (struct sem *) &sma[1];

	for (i = 0; i < nsems; i++) {
		INIT_LIST_HEAD(&sma->sem_base[i].pending_alter);
		INIT_LIST_HEAD(&sma->sem_base[i].pending_const);
		spin_lock_init(&sma->sem_base[i].lock);
	}

	sma->complex_count = 0;
	INIT_LIST_HEAD(&sma->pending_alter);
	INIT_LIST_HEAD(&sma->pending_const);
	INIT_LIST_HEAD(&sma->list_id);
	sma->sem_nsems = nsems;
	sma->sem_ctime = get_seconds();

	id = ipc_addid(&sem_ids(ns), &sma->sem_perm, ns->sc_semmni);
	if (id < 0) {
		ipc_rcu_putref(sma, sem_rcu_free);
		return id;
	}
	ns->used_sems += nsems;

	sem_unlock(sma, -1);
	rcu_read_unlock();

	return sma->sem_perm.id;
}


/*
 * Called with sem_ids.rwsem and ipcp locked.
 */
static inline int sem_security(struct kern_ipc_perm *ipcp, int semflg)
{
	struct sem_array *sma;

	sma = container_of(ipcp, struct sem_array, sem_perm);
	return security_sem_associate(sma, semflg);
}

/*
 * Called with sem_ids.rwsem and ipcp locked.
 */
static inline int sem_more_checks(struct kern_ipc_perm *ipcp,
				struct ipc_params *params)
{
	struct sem_array *sma;

	sma = container_of(ipcp, struct sem_array, sem_perm);
	if (params->u.nsems > sma->sem_nsems)
		return -EINVAL;

	return 0;
}

SYSCALL_DEFINE3(semget, key_t, key, int, nsems, int, semflg)
{
	struct ipc_namespace *ns;
	struct ipc_ops sem_ops;
	struct ipc_params sem_params;

	ns = current->nsproxy->ipc_ns;

	if (nsems < 0 || nsems > ns->sc_semmsl)
		return -EINVAL;

	sem_ops.getnew = newary;
	sem_ops.associate = sem_security;
	sem_ops.more_checks = sem_more_checks;

	sem_params.key = key;
	sem_params.flg = semflg;
	sem_params.u.nsems = nsems;

	return ipcget(ns, &sem_ids(ns), &sem_ops, &sem_params);
}

/** perform_atomic_semop - Perform (if possible) a semaphore operation
 * @sma: semaphore array
 * @sops: array with operations that should be checked
 * @nsems: number of sops
 * @un: undo array
 * @pid: pid that did the change
 *
 * Returns 0 if the operation was possible.
 * Returns 1 if the operation is impossible, the caller must sleep.
 * Negative values are error codes.
 */

static int perform_atomic_semop(struct sem_array *sma, struct sembuf *sops,
			     int nsops, struct sem_undo *un, int pid)
{
	int result, sem_op;
	struct sembuf *sop;
	struct sem * curr;

	for (sop = sops; sop < sops + nsops; sop++) {
		curr = sma->sem_base + sop->sem_num;
		sem_op = sop->sem_op;
		result = curr->semval;
  
		if (!sem_op && result)
			goto would_block;

		result += sem_op;
		if (result < 0)
			goto would_block;
		if (result > SEMVMX)
			goto out_of_range;
		if (sop->sem_flg & SEM_UNDO) {
			int undo = un->semadj[sop->sem_num] - sem_op;
			/*
	 		 *	Exceeding the undo range is an error.
			 */
			if (undo < (-SEMAEM - 1) || undo > SEMAEM)
				goto out_of_range;
		}
		curr->semval = result;
	}

	sop--;
	while (sop >= sops) {
		sma->sem_base[sop->sem_num].sempid = pid;
		if (sop->sem_flg & SEM_UNDO)
			un->semadj[sop->sem_num] -= sop->sem_op;
		sop--;
	}
	
	return 0;

out_of_range:
	result = -ERANGE;
	goto undo;

would_block:
	if (sop->sem_flg & IPC_NOWAIT)
		result = -EAGAIN;
	else
		result = 1;

undo:
	sop--;
	while (sop >= sops) {
		sma->sem_base[sop->sem_num].semval -= sop->sem_op;
		sop--;
	}

	return result;
}

/** wake_up_sem_queue_prepare(q, error): Prepare wake-up
 * @q: queue entry that must be signaled
 * @error: Error value for the signal
 *
 * Prepare the wake-up of the queue entry q.
 */
static void wake_up_sem_queue_prepare(struct list_head *pt,
				struct sem_queue *q, int error)
{
	if (list_empty(pt)) {
		/*
		 * Hold preempt off so that we don't get preempted and have the
		 * wakee busy-wait until we're scheduled back on.
		 */
		preempt_disable();
	}
	q->status = IN_WAKEUP;
	q->pid = error;

	list_add_tail(&q->list, pt);
}

/**
 * wake_up_sem_queue_do(pt) - do the actual wake-up
 * @pt: list of tasks to be woken up
 *
 * Do the actual wake-up.
 * The function is called without any locks held, thus the semaphore array
 * could be destroyed already and the tasks can disappear as soon as the
 * status is set to the actual return code.
 */
static void wake_up_sem_queue_do(struct list_head *pt)
{
	struct sem_queue *q, *t;
	int did_something;

	did_something = !list_empty(pt);
	list_for_each_entry_safe(q, t, pt, list) {
		wake_up_process(q->sleeper);
		/* q can disappear immediately after writing q->status. */
		smp_wmb();
		q->status = q->pid;
	}
	if (did_something)
		preempt_enable();
}

static void unlink_queue(struct sem_array *sma, struct sem_queue *q)
{
	list_del(&q->list);
	if (q->nsops > 1)
		sma->complex_count--;
}

/** check_restart(sma, q)
 * @sma: semaphore array
 * @q: the operation that just completed
 *
 * update_queue is O(N^2) when it restarts scanning the whole queue of
 * waiting operations. Therefore this function checks if the restart is
 * really necessary. It is called after a previously waiting operation
 * modified the array.
 * Note that wait-for-zero operations are handled without restart.
 */
static int check_restart(struct sem_array *sma, struct sem_queue *q)
{
	/* pending complex alter operations are too difficult to analyse */
	if (!list_empty(&sma->pending_alter))
		return 1;

	/* we were a sleeping complex operation. Too difficult */
	if (q->nsops > 1)
		return 1;

	/* It is impossible that someone waits for the new value:
	 * - complex operations always restart.
	 * - wait-for-zero are handled seperately.
	 * - q is a previously sleeping simple operation that
	 *   altered the array. It must be a decrement, because
	 *   simple increments never sleep.
	 * - If there are older (higher priority) decrements
	 *   in the queue, then they have observed the original
	 *   semval value and couldn't proceed. The operation
	 *   decremented to value - thus they won't proceed either.
	 */
	return 0;
}

/**
 * wake_const_ops(sma, semnum, pt) - Wake up non-alter tasks
 * @sma: semaphore array.
 * @semnum: semaphore that was modified.
 * @pt: list head for the tasks that must be woken up.
 *
 * wake_const_ops must be called after a semaphore in a semaphore array
 * was set to 0. If complex const operations are pending, wake_const_ops must
 * be called with semnum = -1, as well as with the number of each modified
 * semaphore.
 * The tasks that must be woken up are added to @pt. The return code
 * is stored in q->pid.
 * The function returns 1 if at least one operation was completed successfully.
 */
static int wake_const_ops(struct sem_array *sma, int semnum,
				struct list_head *pt)
{
	struct sem_queue *q;
	struct list_head *walk;
	struct list_head *pending_list;
	int semop_completed = 0;

	if (semnum == -1)
		pending_list = &sma->pending_const;
	else
		pending_list = &sma->sem_base[semnum].pending_const;

	walk = pending_list->next;
	while (walk != pending_list) {
		int error;

		q = container_of(walk, struct sem_queue, list);
		walk = walk->next;

		error = perform_atomic_semop(sma, q->sops, q->nsops,
						 q->undo, q->pid);

		if (error <= 0) {
			/* operation completed, remove from queue & wakeup */

			unlink_queue(sma, q);

			wake_up_sem_queue_prepare(pt, q, error);
			if (error == 0)
				semop_completed = 1;
		}
	}
	return semop_completed;
}

/**
 * do_smart_wakeup_zero(sma, sops, nsops, pt) - wakeup all wait for zero tasks
 * @sma: semaphore array
 * @sops: operations that were performed
 * @nsops: number of operations
 * @pt: list head of the tasks that must be woken up.
 *
 * do_smart_wakeup_zero() checks all required queue for wait-for-zero
 * operations, based on the actual changes that were performed on the
 * semaphore array.
 * The function returns 1 if at least one operation was completed successfully.
 */
static int do_smart_wakeup_zero(struct sem_array *sma, struct sembuf *sops,
					int nsops, struct list_head *pt)
{
	int i;
	int semop_completed = 0;
	int got_zero = 0;

	/* first: the per-semaphore queues, if known */
	if (sops) {
		for (i = 0; i < nsops; i++) {
			int num = sops[i].sem_num;

			if (sma->sem_base[num].semval == 0) {
				got_zero = 1;
				semop_completed |= wake_const_ops(sma, num, pt);
			}
		}
	} else {
		/*
		 * No sops means modified semaphores not known.
		 * Assume all were changed.
		 */
		for (i = 0; i < sma->sem_nsems; i++) {
			if (sma->sem_base[i].semval == 0) {
				got_zero = 1;
				semop_completed |= wake_const_ops(sma, i, pt);
			}
		}
	}
	/*
	 * If one of the modified semaphores got 0,
	 * then check the global queue, too.
	 */
	if (got_zero)
		semop_completed |= wake_const_ops(sma, -1, pt);

	return semop_completed;
}


/**
 * update_queue(sma, semnum): Look for tasks that can be completed.
 * @sma: semaphore array.
 * @semnum: semaphore that was modified.
 * @pt: list head for the tasks that must be woken up.
 *
 * update_queue must be called after a semaphore in a semaphore array
 * was modified. If multiple semaphores were modified, update_queue must
 * be called with semnum = -1, as well as with the number of each modified
 * semaphore.
 * The tasks that must be woken up are added to @pt. The return code
 * is stored in q->pid.
 * The function internally checks if const operations can now succeed.
 *
 * The function return 1 if at least one semop was completed successfully.
 */
static int update_queue(struct sem_array *sma, int semnum, struct list_head *pt)
{
	struct sem_queue *q;
	struct list_head *walk;
	struct list_head *pending_list;
	int semop_completed = 0;

	if (semnum == -1)
		pending_list = &sma->pending_alter;
	else
		pending_list = &sma->sem_base[semnum].pending_alter;

again:
	walk = pending_list->next;
	while (walk != pending_list) {
		int error, restart;

		q = container_of(walk, struct sem_queue, list);
		walk = walk->next;

		/* If we are scanning the single sop, per-semaphore list of
		 * one semaphore and that semaphore is 0, then it is not
		 * necessary to scan further: simple increments
		 * that affect only one entry succeed immediately and cannot
		 * be in the  per semaphore pending queue, and decrements
		 * cannot be successful if the value is already 0.
		 */
		if (semnum != -1 && sma->sem_base[semnum].semval == 0)
			break;

		error = perform_atomic_semop(sma, q->sops, q->nsops,
					 q->undo, q->pid);

		/* Does q->sleeper still need to sleep? */
		if (error > 0)
			continue;

		unlink_queue(sma, q);

		if (error) {
			restart = 0;
		} else {
			semop_completed = 1;
			do_smart_wakeup_zero(sma, q->sops, q->nsops, pt);
			restart = check_restart(sma, q);
		}

		wake_up_sem_queue_prepare(pt, q, error);
		if (restart)
			goto again;
	}
	return semop_completed;
}

/**
 * set_semotime(sma, sops) - set sem_otime
 * @sma: semaphore array
 * @sops: operations that modified the array, may be NULL
 *
 * sem_otime is replicated to avoid cache line trashing.
 * This function sets one instance to the current time.
 */
static void set_semotime(struct sem_array *sma, struct sembuf *sops)
{
	if (sops == NULL) {
		sma->sem_base[0].sem_otime = get_seconds();
	} else {
		sma->sem_base[sops[0].sem_num].sem_otime =
							get_seconds();
	}
}

/**
 * do_smart_update(sma, sops, nsops, otime, pt) - optimized update_queue
 * @sma: semaphore array
 * @sops: operations that were performed
 * @nsops: number of operations
 * @otime: force setting otime
 * @pt: list head of the tasks that must be woken up.
 *
 * do_smart_update() does the required calls to update_queue and wakeup_zero,
 * based on the actual changes that were performed on the semaphore array.
 * Note that the function does not do the actual wake-up: the caller is
 * responsible for calling wake_up_sem_queue_do(@pt).
 * It is safe to perform this call after dropping all locks.
 */
static void do_smart_update(struct sem_array *sma, struct sembuf *sops, int nsops,
			int otime, struct list_head *pt)
{
	int i;

	otime |= do_smart_wakeup_zero(sma, sops, nsops, pt);

	if (!list_empty(&sma->pending_alter)) {
		/* semaphore array uses the global queue - just process it. */
		otime |= update_queue(sma, -1, pt);
	} else {
		if (!sops) {
			/*
			 * No sops, thus the modified semaphores are not
			 * known. Check all.
			 */
			for (i = 0; i < sma->sem_nsems; i++)
				otime |= update_queue(sma, i, pt);
		} else {
			/*
			 * Check the semaphores that were increased:
			 * - No complex ops, thus all sleeping ops are
			 *   decrease.
			 * - if we decreased the value, then any sleeping
			 *   semaphore ops wont be able to run: If the
			 *   previous value was too small, then the new
			 *   value will be too small, too.
			 */
			for (i = 0; i < nsops; i++) {
				if (sops[i].sem_op > 0) {
					otime |= update_queue(sma,
							sops[i].sem_num, pt);
				}
			}
		}
	}
	if (otime)
		set_semotime(sma, sops);
}

/* The following counts are associated to each semaphore:
 *   semncnt        number of tasks waiting on semval being nonzero
 *   semzcnt        number of tasks waiting on semval being zero
 * This model assumes that a task waits on exactly one semaphore.
 * Since semaphore operations are to be performed atomically, tasks actually
 * wait on a whole sequence of semaphores simultaneously.
 * The counts we return here are a rough approximation, but still
 * warrant that semncnt+semzcnt>0 if the task is on the pending queue.
 */
static int count_semncnt (struct sem_array * sma, ushort semnum)
{
	int semncnt;
	struct sem_queue * q;

	semncnt = 0;
	list_for_each_entry(q, &sma->sem_base[semnum].pending_alter, list) {
		struct sembuf * sops = q->sops;
		BUG_ON(sops->sem_num != semnum);
		if ((sops->sem_op < 0) && !(sops->sem_flg & IPC_NOWAIT))
			semncnt++;
	}

	list_for_each_entry(q, &sma->pending_alter, list) {
		struct sembuf * sops = q->sops;
		int nsops = q->nsops;
		int i;
		for (i = 0; i < nsops; i++)
			if (sops[i].sem_num == semnum
			    && (sops[i].sem_op < 0)
			    && !(sops[i].sem_flg & IPC_NOWAIT))
				semncnt++;
	}
	return semncnt;
}

static int count_semzcnt (struct sem_array * sma, ushort semnum)
{
	int semzcnt;
	struct sem_queue * q;

	semzcnt = 0;
	list_for_each_entry(q, &sma->sem_base[semnum].pending_const, list) {
		struct sembuf * sops = q->sops;
		BUG_ON(sops->sem_num != semnum);
		if ((sops->sem_op == 0) && !(sops->sem_flg & IPC_NOWAIT))
			semzcnt++;
	}

	list_for_each_entry(q, &sma->pending_const, list) {
		struct sembuf * sops = q->sops;
		int nsops = q->nsops;
		int i;
		for (i = 0; i < nsops; i++)
			if (sops[i].sem_num == semnum
			    && (sops[i].sem_op == 0)
			    && !(sops[i].sem_flg & IPC_NOWAIT))
				semzcnt++;
	}
	return semzcnt;
}

/* Free a semaphore set. freeary() is called with sem_ids.rwsem locked
 * as a writer and the spinlock for this semaphore set hold. sem_ids.rwsem
 * remains locked on exit.
 */
static void freeary(struct ipc_namespace *ns, struct kern_ipc_perm *ipcp)
{
	struct sem_undo *un, *tu;
	struct sem_queue *q, *tq;
	struct sem_array *sma = container_of(ipcp, struct sem_array, sem_perm);
	struct list_head tasks;
	int i;

	/* Free the existing undo structures for this semaphore set.  */
	ipc_assert_locked_object(&sma->sem_perm);
	list_for_each_entry_safe(un, tu, &sma->list_id, list_id) {
		list_del(&un->list_id);
		spin_lock(&un->ulp->lock);
		un->semid = -1;
		list_del_rcu(&un->list_proc);
		spin_unlock(&un->ulp->lock);
		kfree_rcu(un, rcu);
	}

	/* Wake up all pending processes and let them fail with EIDRM. */
	INIT_LIST_HEAD(&tasks);
	list_for_each_entry_safe(q, tq, &sma->pending_const, list) {
		unlink_queue(sma, q);
		wake_up_sem_queue_prepare(&tasks, q, -EIDRM);
	}

	list_for_each_entry_safe(q, tq, &sma->pending_alter, list) {
		unlink_queue(sma, q);
		wake_up_sem_queue_prepare(&tasks, q, -EIDRM);
	}
	for (i = 0; i < sma->sem_nsems; i++) {
		struct sem *sem = sma->sem_base + i;
		list_for_each_entry_safe(q, tq, &sem->pending_const, list) {
			unlink_queue(sma, q);
			wake_up_sem_queue_prepare(&tasks, q, -EIDRM);
		}
		list_for_each_entry_safe(q, tq, &sem->pending_alter, list) {
			unlink_queue(sma, q);
			wake_up_sem_queue_prepare(&tasks, q, -EIDRM);
		}
	}

	/* Remove the semaphore set from the IDR */
	sem_rmid(ns, sma);
	sem_unlock(sma, -1);
	rcu_read_unlock();

	wake_up_sem_queue_do(&tasks);
	ns->used_sems -= sma->sem_nsems;
	ipc_rcu_putref(sma, sem_rcu_free);
}

static unsigned long copy_semid_to_user(void __user *buf, struct semid64_ds *in, int version)
{
	switch(version) {
	case IPC_64:
		return copy_to_user(buf, in, sizeof(*in));
	case IPC_OLD:
	    {
		struct semid_ds out;

		memset(&out, 0, sizeof(out));

		ipc64_perm_to_ipc_perm(&in->sem_perm, &out.sem_perm);

		out.sem_otime	= in->sem_otime;
		out.sem_ctime	= in->sem_ctime;
		out.sem_nsems	= in->sem_nsems;

		return copy_to_user(buf, &out, sizeof(out));
	    }
	default:
		return -EINVAL;
	}
}

static time_t get_semotime(struct sem_array *sma)
{
	int i;
	time_t res;

	res = sma->sem_base[0].sem_otime;
	for (i = 1; i < sma->sem_nsems; i++) {
		time_t to = sma->sem_base[i].sem_otime;

		if (to > res)
			res = to;
	}
	return res;
}

static int semctl_nolock(struct ipc_namespace *ns, int semid,
			 int cmd, int version, void __user *p)
{
	int err;
	struct sem_array *sma;

	switch(cmd) {
	case IPC_INFO:
	case SEM_INFO:
	{
		struct seminfo seminfo;
		int max_id;

		err = security_sem_semctl(NULL, cmd);
		if (err)
			return err;
		
		memset(&seminfo,0,sizeof(seminfo));
		seminfo.semmni = ns->sc_semmni;
		seminfo.semmns = ns->sc_semmns;
		seminfo.semmsl = ns->sc_semmsl;
		seminfo.semopm = ns->sc_semopm;
		seminfo.semvmx = SEMVMX;
		seminfo.semmnu = SEMMNU;
		seminfo.semmap = SEMMAP;
		seminfo.semume = SEMUME;
		down_read(&sem_ids(ns).rwsem);
		if (cmd == SEM_INFO) {
			seminfo.semusz = sem_ids(ns).in_use;
			seminfo.semaem = ns->used_sems;
		} else {
			seminfo.semusz = SEMUSZ;
			seminfo.semaem = SEMAEM;
		}
		max_id = ipc_get_maxid(&sem_ids(ns));
		up_read(&sem_ids(ns).rwsem);
		if (copy_to_user(p, &seminfo, sizeof(struct seminfo))) 
			return -EFAULT;
		return (max_id < 0) ? 0: max_id;
	}
	case IPC_STAT:
	case SEM_STAT:
	{
		struct semid64_ds tbuf;
		int id = 0;

		memset(&tbuf, 0, sizeof(tbuf));

		rcu_read_lock();
		if (cmd == SEM_STAT) {
			sma = sem_obtain_object(ns, semid);
			if (IS_ERR(sma)) {
				err = PTR_ERR(sma);
				goto out_unlock;
			}
			id = sma->sem_perm.id;
		} else {
			sma = sem_obtain_object_check(ns, semid);
			if (IS_ERR(sma)) {
				err = PTR_ERR(sma);
				goto out_unlock;
			}
		}

		err = -EACCES;
		if (ipcperms(ns, &sma->sem_perm, S_IRUGO))
			goto out_unlock;

		err = security_sem_semctl(sma, cmd);
		if (err)
			goto out_unlock;

		kernel_to_ipc64_perm(&sma->sem_perm, &tbuf.sem_perm);
		tbuf.sem_otime = get_semotime(sma);
		tbuf.sem_ctime = sma->sem_ctime;
		tbuf.sem_nsems = sma->sem_nsems;
		rcu_read_unlock();
		if (copy_semid_to_user(p, &tbuf, version))
			return -EFAULT;
		return id;
	}
	default:
		return -EINVAL;
	}
out_unlock:
	rcu_read_unlock();
	return err;
}

static int semctl_setval(struct ipc_namespace *ns, int semid, int semnum,
		unsigned long arg)
{
	struct sem_undo *un;
	struct sem_array *sma;
	struct sem* curr;
	int err;
	struct list_head tasks;
	int val;
#if defined(CONFIG_64BIT) && defined(__BIG_ENDIAN)
	/* big-endian 64bit */
	val = arg >> 32;
#else
	/* 32bit or little-endian 64bit */
	val = arg;
#endif

	if (val > SEMVMX || val < 0)
		return -ERANGE;

	INIT_LIST_HEAD(&tasks);

	rcu_read_lock();
	sma = sem_obtain_object_check(ns, semid);
	if (IS_ERR(sma)) {
		rcu_read_unlock();
		return PTR_ERR(sma);
	}

	if (semnum < 0 || semnum >= sma->sem_nsems) {
		rcu_read_unlock();
		return -EINVAL;
	}


	if (ipcperms(ns, &sma->sem_perm, S_IWUGO)) {
		rcu_read_unlock();
		return -EACCES;
	}

	err = security_sem_semctl(sma, SETVAL);
	if (err) {
		rcu_read_unlock();
		return -EACCES;
	}

	sem_lock(sma, NULL, -1);

	if (sma->sem_perm.deleted) {
		sem_unlock(sma, -1);
		rcu_read_unlock();
		return -EIDRM;
	}

	curr = &sma->sem_base[semnum];

	ipc_assert_locked_object(&sma->sem_perm);
	list_for_each_entry(un, &sma->list_id, list_id)
		un->semadj[semnum] = 0;

	curr->semval = val;
	curr->sempid = task_tgid_vnr(current);
	sma->sem_ctime = get_seconds();
	/* maybe some queued-up processes were waiting for this */
	do_smart_update(sma, NULL, 0, 0, &tasks);
	sem_unlock(sma, -1);
	rcu_read_unlock();
	wake_up_sem_queue_do(&tasks);
	return 0;
}

static int semctl_main(struct ipc_namespace *ns, int semid, int semnum,
		int cmd, void __user *p)
{
	struct sem_array *sma;
	struct sem* curr;
	int err, nsems;
	ushort fast_sem_io[SEMMSL_FAST];
	ushort* sem_io = fast_sem_io;
	struct list_head tasks;

	INIT_LIST_HEAD(&tasks);

	rcu_read_lock();
	sma = sem_obtain_object_check(ns, semid);
	if (IS_ERR(sma)) {
		rcu_read_unlock();
		return PTR_ERR(sma);
	}

	nsems = sma->sem_nsems;

	err = -EACCES;
	if (ipcperms(ns, &sma->sem_perm, cmd == SETALL ? S_IWUGO : S_IRUGO))
		goto out_rcu_wakeup;

	err = security_sem_semctl(sma, cmd);
	if (err)
		goto out_rcu_wakeup;

	err = -EACCES;
	switch (cmd) {
	case GETALL:
	{
		ushort __user *array = p;
		int i;

		sem_lock(sma, NULL, -1);
		if (sma->sem_perm.deleted) {
			err = -EIDRM;
			goto out_unlock;
		}
		if(nsems > SEMMSL_FAST) {
			if (!ipc_rcu_getref(sma)) {
				err = -EIDRM;
				goto out_unlock;
			}
			sem_unlock(sma, -1);
			rcu_read_unlock();
			sem_io = ipc_alloc(sizeof(ushort)*nsems);
			if(sem_io == NULL) {
				ipc_rcu_putref(sma, ipc_rcu_free);
				return -ENOMEM;
			}

			rcu_read_lock();
			sem_lock_and_putref(sma);
			if (sma->sem_perm.deleted) {
				err = -EIDRM;
				goto out_unlock;
			}
		}
		for (i = 0; i < sma->sem_nsems; i++)
			sem_io[i] = sma->sem_base[i].semval;
		sem_unlock(sma, -1);
		rcu_read_unlock();
		err = 0;
		if(copy_to_user(array, sem_io, nsems*sizeof(ushort)))
			err = -EFAULT;
		goto out_free;
	}
	case SETALL:
	{
		int i;
		struct sem_undo *un;

		if (!ipc_rcu_getref(sma)) {
			err = -EIDRM;
			goto out_rcu_wakeup;
		}
		rcu_read_unlock();

		if(nsems > SEMMSL_FAST) {
			sem_io = ipc_alloc(sizeof(ushort)*nsems);
			if(sem_io == NULL) {
				ipc_rcu_putref(sma, ipc_rcu_free);
				return -ENOMEM;
			}
		}

		if (copy_from_user (sem_io, p, nsems*sizeof(ushort))) {
			ipc_rcu_putref(sma, ipc_rcu_free);
			err = -EFAULT;
			goto out_free;
		}

		for (i = 0; i < nsems; i++) {
			if (sem_io[i] > SEMVMX) {
				ipc_rcu_putref(sma, ipc_rcu_free);
				err = -ERANGE;
				goto out_free;
			}
		}
		rcu_read_lock();
		sem_lock_and_putref(sma);
		if (sma->sem_perm.deleted) {
			err = -EIDRM;
			goto out_unlock;
		}

		for (i = 0; i < nsems; i++)
			sma->sem_base[i].semval = sem_io[i];

		ipc_assert_locked_object(&sma->sem_perm);
		list_for_each_entry(un, &sma->list_id, list_id) {
			for (i = 0; i < nsems; i++)
				un->semadj[i] = 0;
		}
		sma->sem_ctime = get_seconds();
		/* maybe some queued-up processes were waiting for this */
		do_smart_update(sma, NULL, 0, 0, &tasks);
		err = 0;
		goto out_unlock;
	}
	/* GETVAL, GETPID, GETNCTN, GETZCNT: fall-through */
	}
	err = -EINVAL;
	if (semnum < 0 || semnum >= nsems)
		goto out_rcu_wakeup;

	sem_lock(sma, NULL, -1);
	if (sma->sem_perm.deleted) {
		err = -EIDRM;
		goto out_unlock;
	}
	curr = &sma->sem_base[semnum];

	switch (cmd) {
	case GETVAL:
		err = curr->semval;
		goto out_unlock;
	case GETPID:
		err = curr->sempid;
		goto out_unlock;
	case GETNCNT:
		err = count_semncnt(sma,semnum);
		goto out_unlock;
	case GETZCNT:
		err = count_semzcnt(sma,semnum);
		goto out_unlock;
	}

out_unlock:
	sem_unlock(sma, -1);
out_rcu_wakeup:
	rcu_read_unlock();
	wake_up_sem_queue_do(&tasks);
out_free:
	if(sem_io != fast_sem_io)
		ipc_free(sem_io, sizeof(ushort)*nsems);
	return err;
}

static inline unsigned long
copy_semid_from_user(struct semid64_ds *out, void __user *buf, int version)
{
	switch(version) {
	case IPC_64:
		if (copy_from_user(out, buf, sizeof(*out)))
			return -EFAULT;
		return 0;
	case IPC_OLD:
	    {
		struct semid_ds tbuf_old;

		if(copy_from_user(&tbuf_old, buf, sizeof(tbuf_old)))
			return -EFAULT;

		out->sem_perm.uid	= tbuf_old.sem_perm.uid;
		out->sem_perm.gid	= tbuf_old.sem_perm.gid;
		out->sem_perm.mode	= tbuf_old.sem_perm.mode;

		return 0;
	    }
	default:
		return -EINVAL;
	}
}

/*
 * This function handles some semctl commands which require the rwsem
 * to be held in write mode.
 * NOTE: no locks must be held, the rwsem is taken inside this function.
 */
static int semctl_down(struct ipc_namespace *ns, int semid,
		       int cmd, int version, void __user *p)
{
	struct sem_array *sma;
	int err;
	struct semid64_ds semid64;
	struct kern_ipc_perm *ipcp;

	if(cmd == IPC_SET) {
		if (copy_semid_from_user(&semid64, p, version))
			return -EFAULT;
	}

	down_write(&sem_ids(ns).rwsem);
	rcu_read_lock();

	ipcp = ipcctl_pre_down_nolock(ns, &sem_ids(ns), semid, cmd,
				      &semid64.sem_perm, 0);
	if (IS_ERR(ipcp)) {
		err = PTR_ERR(ipcp);
		goto out_unlock1;
	}

	sma = container_of(ipcp, struct sem_array, sem_perm);

	err = security_sem_semctl(sma, cmd);
	if (err)
		goto out_unlock1;

	switch (cmd) {
	case IPC_RMID:
		sem_lock(sma, NULL, -1);
		/* freeary unlocks the ipc object and rcu */
		freeary(ns, ipcp);
		goto out_up;
	case IPC_SET:
		sem_lock(sma, NULL, -1);
		err = ipc_update_perm(&semid64.sem_perm, ipcp);
		if (err)
			goto out_unlock0;
		sma->sem_ctime = get_seconds();
		break;
	default:
		err = -EINVAL;
		goto out_unlock1;
	}

out_unlock0:
	sem_unlock(sma, -1);
out_unlock1:
	rcu_read_unlock();
out_up:
	up_write(&sem_ids(ns).rwsem);
	return err;
}

SYSCALL_DEFINE4(semctl, int, semid, int, semnum, int, cmd, unsigned long, arg)
{
	int version;
	struct ipc_namespace *ns;
	void __user *p = (void __user *)arg;

	if (semid < 0)
		return -EINVAL;

	version = ipc_parse_version(&cmd);
	ns = current->nsproxy->ipc_ns;

	switch(cmd) {
	case IPC_INFO:
	case SEM_INFO:
	case IPC_STAT:
	case SEM_STAT:
		return semctl_nolock(ns, semid, cmd, version, p);
	case GETALL:
	case GETVAL:
	case GETPID:
	case GETNCNT:
	case GETZCNT:
	case SETALL:
		return semctl_main(ns, semid, semnum, cmd, p);
	case SETVAL:
		return semctl_setval(ns, semid, semnum, arg);
	case IPC_RMID:
	case IPC_SET:
		return semctl_down(ns, semid, cmd, version, p);
	default:
		return -EINVAL;
	}
}

/* If the task doesn't already have a undo_list, then allocate one
 * here.  We guarantee there is only one thread using this undo list,
 * and current is THE ONE
 *
 * If this allocation and assignment succeeds, but later
 * portions of this code fail, there is no need to free the sem_undo_list.
 * Just let it stay associated with the task, and it'll be freed later
 * at exit time.
 *
 * This can block, so callers must hold no locks.
 */
static inline int get_undo_list(struct sem_undo_list **undo_listp)
{
	struct sem_undo_list *undo_list;

	undo_list = current->sysvsem.undo_list;
	if (!undo_list) {
		undo_list = kzalloc(sizeof(*undo_list), GFP_KERNEL);
		if (undo_list == NULL)
			return -ENOMEM;
		spin_lock_init(&undo_list->lock);
		atomic_set(&undo_list->refcnt, 1);
		INIT_LIST_HEAD(&undo_list->list_proc);

		current->sysvsem.undo_list = undo_list;
	}
	*undo_listp = undo_list;
	return 0;
}

static struct sem_undo *__lookup_undo(struct sem_undo_list *ulp, int semid)
{
	struct sem_undo *un;

	list_for_each_entry_rcu(un, &ulp->list_proc, list_proc) {
		if (un->semid == semid)
			return un;
	}
	return NULL;
}

static struct sem_undo *lookup_undo(struct sem_undo_list *ulp, int semid)
{
	struct sem_undo *un;

  	assert_spin_locked(&ulp->lock);

	un = __lookup_undo(ulp, semid);
	if (un) {
		list_del_rcu(&un->list_proc);
		list_add_rcu(&un->list_proc, &ulp->list_proc);
	}
	return un;
}

/**
 * find_alloc_undo - Lookup (and if not present create) undo array
 * @ns: namespace
 * @semid: semaphore array id
 *
 * The function looks up (and if not present creates) the undo structure.
 * The size of the undo structure depends on the size of the semaphore
 * array, thus the alloc path is not that straightforward.
 * Lifetime-rules: sem_undo is rcu-protected, on success, the function
 * performs a rcu_read_lock().
 */
static struct sem_undo *find_alloc_undo(struct ipc_namespace *ns, int semid)
{
	struct sem_array *sma;
	struct sem_undo_list *ulp;
	struct sem_undo *un, *new;
	int nsems, error;

	error = get_undo_list(&ulp);
	if (error)
		return ERR_PTR(error);

	rcu_read_lock();
	spin_lock(&ulp->lock);
	un = lookup_undo(ulp, semid);
	spin_unlock(&ulp->lock);
	if (likely(un!=NULL))
		goto out;

	/* no undo structure around - allocate one. */
	/* step 1: figure out the size of the semaphore array */
	sma = sem_obtain_object_check(ns, semid);
	if (IS_ERR(sma)) {
		rcu_read_unlock();
		return ERR_CAST(sma);
	}

	nsems = sma->sem_nsems;
	if (!ipc_rcu_getref(sma)) {
		rcu_read_unlock();
		un = ERR_PTR(-EIDRM);
		goto out;
	}
	rcu_read_unlock();

	/* step 2: allocate new undo structure */
	new = kzalloc(sizeof(struct sem_undo) + sizeof(short)*nsems, GFP_KERNEL);
	if (!new) {
		ipc_rcu_putref(sma, ipc_rcu_free);
		return ERR_PTR(-ENOMEM);
	}

	/* step 3: Acquire the lock on semaphore array */
	rcu_read_lock();
	sem_lock_and_putref(sma);
	if (sma->sem_perm.deleted) {
		sem_unlock(sma, -1);
		rcu_read_unlock();
		kfree(new);
		un = ERR_PTR(-EIDRM);
		goto out;
	}
	spin_lock(&ulp->lock);

	/*
	 * step 4: check for races: did someone else allocate the undo struct?
	 */
	un = lookup_undo(ulp, semid);
	if (un) {
		kfree(new);
		goto success;
	}
	/* step 5: initialize & link new undo structure */
	new->semadj = (short *) &new[1];
	new->ulp = ulp;
	new->semid = semid;
	assert_spin_locked(&ulp->lock);
	list_add_rcu(&new->list_proc, &ulp->list_proc);
	ipc_assert_locked_object(&sma->sem_perm);
	list_add(&new->list_id, &sma->list_id);
	un = new;

success:
	spin_unlock(&ulp->lock);
	sem_unlock(sma, -1);
out:
	return un;
}


/**
 * get_queue_result - Retrieve the result code from sem_queue
 * @q: Pointer to queue structure
 *
 * Retrieve the return code from the pending queue. If IN_WAKEUP is found in
 * q->status, then we must loop until the value is replaced with the final
 * value: This may happen if a task is woken up by an unrelated event (e.g.
 * signal) and in parallel the task is woken up by another task because it got
 * the requested semaphores.
 *
 * The function can be called with or without holding the semaphore spinlock.
 */
static int get_queue_result(struct sem_queue *q)
{
	int error;

	error = q->status;
	while (unlikely(error == IN_WAKEUP)) {
		cpu_relax();
		error = q->status;
	}

	return error;
}

SYSCALL_DEFINE4(semtimedop, int, semid, struct sembuf __user *, tsops,
		unsigned, nsops, const struct timespec __user *, timeout)
{
	int error = -EINVAL;
	struct sem_array *sma;
	struct sembuf fast_sops[SEMOPM_FAST];
	struct sembuf* sops = fast_sops, *sop;
	struct sem_undo *un;
	int undos = 0, alter = 0, max, locknum;
	struct sem_queue queue;
	unsigned long jiffies_left = 0;
	struct ipc_namespace *ns;
	struct list_head tasks;

	ns = current->nsproxy->ipc_ns;

	if (nsops < 1 || semid < 0)
		return -EINVAL;
	if (nsops > ns->sc_semopm)
		return -E2BIG;
	if(nsops > SEMOPM_FAST) {
		sops = kmalloc(sizeof(*sops)*nsops,GFP_KERNEL);
		if(sops==NULL)
			return -ENOMEM;
	}
	if (copy_from_user (sops, tsops, nsops * sizeof(*tsops))) {
		error=-EFAULT;
		goto out_free;
	}
	if (timeout) {
		struct timespec _timeout;
		if (copy_from_user(&_timeout, timeout, sizeof(*timeout))) {
			error = -EFAULT;
			goto out_free;
		}
		if (_timeout.tv_sec < 0 || _timeout.tv_nsec < 0 ||
			_timeout.tv_nsec >= 1000000000L) {
			error = -EINVAL;
			goto out_free;
		}
		jiffies_left = timespec_to_jiffies(&_timeout);
	}
	max = 0;
	for (sop = sops; sop < sops + nsops; sop++) {
		if (sop->sem_num >= max)
			max = sop->sem_num;
		if (sop->sem_flg & SEM_UNDO)
			undos = 1;
		if (sop->sem_op != 0)
			alter = 1;
	}

	INIT_LIST_HEAD(&tasks);

	if (undos) {
		/* On success, find_alloc_undo takes the rcu_read_lock */
		un = find_alloc_undo(ns, semid);
		if (IS_ERR(un)) {
			error = PTR_ERR(un);
			goto out_free;
		}
	} else {
		un = NULL;
		rcu_read_lock();
	}

	sma = sem_obtain_object_check(ns, semid);
	if (IS_ERR(sma)) {
		rcu_read_unlock();
		error = PTR_ERR(sma);
		goto out_free;
	}

	error = -EFBIG;
	if (max >= sma->sem_nsems)
		goto out_rcu_wakeup;

	error = -EACCES;
	if (ipcperms(ns, &sma->sem_perm, alter ? S_IWUGO : S_IRUGO))
		goto out_rcu_wakeup;

	error = security_sem_semop(sma, sops, nsops, alter);
	if (error)
		goto out_rcu_wakeup;

	error = -EIDRM;
	locknum = sem_lock(sma, sops, nsops);
	if (sma->sem_perm.deleted)
		goto out_unlock_free;
	/*
	 * semid identifiers are not unique - find_alloc_undo may have
	 * allocated an undo structure, it was invalidated by an RMID
	 * and now a new array with received the same id. Check and fail.
	 * This case can be detected checking un->semid. The existence of
	 * "un" itself is guaranteed by rcu.
	 */
	if (un && un->semid == -1)
		goto out_unlock_free;

	error = perform_atomic_semop(sma, sops, nsops, un,
					task_tgid_vnr(current));
	if (error == 0) {
		/* If the operation was successful, then do
		 * the required updates.
		 */
		if (alter)
			do_smart_update(sma, sops, nsops, 1, &tasks);
		else
			set_semotime(sma, sops);
	}
	if (error <= 0)
		goto out_unlock_free;

	/* We need to sleep on this operation, so we put the current
	 * task into the pending queue and go to sleep.
	 */
		
	queue.sops = sops;
	queue.nsops = nsops;
	queue.undo = un;
	queue.pid = task_tgid_vnr(current);
	queue.alter = alter;

	if (nsops == 1) {
		struct sem *curr;
		curr = &sma->sem_base[sops->sem_num];

		if (alter) {
			if (sma->complex_count) {
				list_add_tail(&queue.list,
						&sma->pending_alter);
			} else {

				list_add_tail(&queue.list,
						&curr->pending_alter);
			}
		} else {
			list_add_tail(&queue.list, &curr->pending_const);
		}
	} else {
		if (!sma->complex_count)
			merge_queues(sma);

		if (alter)
			list_add_tail(&queue.list, &sma->pending_alter);
		else
			list_add_tail(&queue.list, &sma->pending_const);

		sma->complex_count++;
	}

	queue.status = -EINTR;
	queue.sleeper = current;

sleep_again:
	current->state = TASK_INTERRUPTIBLE;
	sem_unlock(sma, locknum);
	rcu_read_unlock();

	if (timeout)
		jiffies_left = schedule_timeout(jiffies_left);
	else
		schedule();

	error = get_queue_result(&queue);

	if (error != -EINTR) {
		/* fast path: update_queue already obtained all requested
		 * resources.
		 * Perform a smp_mb(): User space could assume that semop()
		 * is a memory barrier: Without the mb(), the cpu could
		 * speculatively read in user space stale data that was
		 * overwritten by the previous owner of the semaphore.
		 */
		smp_mb();

		goto out_free;
	}

	rcu_read_lock();
	sma = sem_obtain_lock(ns, semid, sops, nsops, &locknum);

	/*
	 * Wait until it's guaranteed that no wakeup_sem_queue_do() is ongoing.
	 */
	error = get_queue_result(&queue);

	/*
	 * Array removed? If yes, leave without sem_unlock().
	 */
	if (IS_ERR(sma)) {
		rcu_read_unlock();
		goto out_free;
	}


	/*
	 * If queue.status != -EINTR we are woken up by another process.
	 * Leave without unlink_queue(), but with sem_unlock().
	 */

	if (error != -EINTR) {
		goto out_unlock_free;
	}

	/*
	 * If an interrupt occurred we have to clean up the queue
	 */
	if (timeout && jiffies_left == 0)
		error = -EAGAIN;

	/*
	 * If the wakeup was spurious, just retry
	 */
	if (error == -EINTR && !signal_pending(current))
		goto sleep_again;

	unlink_queue(sma, &queue);

out_unlock_free:
	sem_unlock(sma, locknum);
out_rcu_wakeup:
	rcu_read_unlock();
	wake_up_sem_queue_do(&tasks);
out_free:
	if(sops != fast_sops)
		kfree(sops);
	return error;
}

SYSCALL_DEFINE3(semop, int, semid, struct sembuf __user *, tsops,
		unsigned, nsops)
{
	return sys_semtimedop(semid, tsops, nsops, NULL);
}

/* If CLONE_SYSVSEM is set, establish sharing of SEM_UNDO state between
 * parent and child tasks.
 */

int copy_semundo(unsigned long clone_flags, struct task_struct *tsk)
{
	struct sem_undo_list *undo_list;
	int error;

	if (clone_flags & CLONE_SYSVSEM) {
		error = get_undo_list(&undo_list);
		if (error)
			return error;
		atomic_inc(&undo_list->refcnt);
		tsk->sysvsem.undo_list = undo_list;
	} else 
		tsk->sysvsem.undo_list = NULL;

	return 0;
}

/*
 * add semadj values to semaphores, free undo structures.
 * undo structures are not freed when semaphore arrays are destroyed
 * so some of them may be out of date.
 * IMPLEMENTATION NOTE: There is some confusion over whether the
 * set of adjustments that needs to be done should be done in an atomic
 * manner or not. That is, if we are attempting to decrement the semval
 * should we queue up and wait until we can do so legally?
 * The original implementation attempted to do this (queue and wait).
 * The current implementation does not do so. The POSIX standard
 * and SVID should be consulted to determine what behavior is mandated.
 */
void exit_sem(struct task_struct *tsk)
{
	struct sem_undo_list *ulp;

	ulp = tsk->sysvsem.undo_list;
	if (!ulp)
		return;
	tsk->sysvsem.undo_list = NULL;

	if (!atomic_dec_and_test(&ulp->refcnt))
		return;

	for (;;) {
		struct sem_array *sma;
		struct sem_undo *un;
		struct list_head tasks;
		int semid, i;

		rcu_read_lock();
		un = list_entry_rcu(ulp->list_proc.next,
				    struct sem_undo, list_proc);
		if (&un->list_proc == &ulp->list_proc) {
			/*
			 * We must wait for freeary() before freeing this ulp,
			 * in case we raced with last sem_undo. There is a small
			 * possibility where we exit while freeary() didn't
			 * finish unlocking sem_undo_list.
			 */
			spin_unlock_wait(&ulp->lock);
			rcu_read_unlock();
			break;
		}
		spin_lock(&ulp->lock);
		semid = un->semid;
		spin_unlock(&ulp->lock);

		/* exit_sem raced with IPC_RMID, nothing to do */
		if (semid == -1) {
			rcu_read_unlock();
			continue;
		}

		sma = sem_obtain_object_check(tsk->nsproxy->ipc_ns, semid);
		/* exit_sem raced with IPC_RMID, nothing to do */
		if (IS_ERR(sma)) {
			rcu_read_unlock();
			continue;
		}

		sem_lock(sma, NULL, -1);
		/* exit_sem raced with IPC_RMID, nothing to do */
		if (sma->sem_perm.deleted) {
			sem_unlock(sma, -1);
			rcu_read_unlock();
			continue;
		}
		un = __lookup_undo(ulp, semid);
		if (un == NULL) {
			/* exit_sem raced with IPC_RMID+semget() that created
			 * exactly the same semid. Nothing to do.
			 */
			sem_unlock(sma, -1);
			rcu_read_unlock();
			continue;
		}

		/* remove un from the linked lists */
		ipc_assert_locked_object(&sma->sem_perm);
		list_del(&un->list_id);

		spin_lock(&ulp->lock);
		list_del_rcu(&un->list_proc);
		spin_unlock(&ulp->lock);

		/* perform adjustments registered in un */
		for (i = 0; i < sma->sem_nsems; i++) {
			struct sem * semaphore = &sma->sem_base[i];
			if (un->semadj[i]) {
				semaphore->semval += un->semadj[i];
				/*
				 * Range checks of the new semaphore value,
				 * not defined by sus:
				 * - Some unices ignore the undo entirely
				 *   (e.g. HP UX 11i 11.22, Tru64 V5.1)
				 * - some cap the value (e.g. FreeBSD caps
				 *   at 0, but doesn't enforce SEMVMX)
				 *
				 * Linux caps the semaphore value, both at 0
				 * and at SEMVMX.
				 *
				 * 	Manfred <manfred@colorfullife.com>
				 */
				if (semaphore->semval < 0)
					semaphore->semval = 0;
				if (semaphore->semval > SEMVMX)
					semaphore->semval = SEMVMX;
				semaphore->sempid = task_tgid_vnr(current);
			}
		}
		/* maybe some queued-up processes were waiting for this */
		INIT_LIST_HEAD(&tasks);
		do_smart_update(sma, NULL, 0, 1, &tasks);
		sem_unlock(sma, -1);
		rcu_read_unlock();
		wake_up_sem_queue_do(&tasks);

		kfree_rcu(un, rcu);
	}
	kfree(ulp);
}

#ifdef CONFIG_PROC_FS
static int sysvipc_sem_proc_show(struct seq_file *s, void *it)
{
	struct user_namespace *user_ns = seq_user_ns(s);
	struct sem_array *sma = it;
	time_t sem_otime;

	/*
	 * The proc interface isn't aware of sem_lock(), it calls
	 * ipc_lock_object() directly (in sysvipc_find_ipc).
	 * In order to stay compatible with sem_lock(), we must wait until
	 * all simple semop() calls have left their critical regions.
	 */
	sem_wait_array(sma);

	sem_otime = get_semotime(sma);

	return seq_printf(s,
			  "%10d %10d  %4o %10u %5u %5u %5u %5u %10lu %10lu\n",
			  sma->sem_perm.key,
			  sma->sem_perm.id,
			  sma->sem_perm.mode,
			  sma->sem_nsems,
			  from_kuid_munged(user_ns, sma->sem_perm.uid),
			  from_kgid_munged(user_ns, sma->sem_perm.gid),
			  from_kuid_munged(user_ns, sma->sem_perm.cuid),
			  from_kgid_munged(user_ns, sma->sem_perm.cgid),
			  sem_otime,
			  sma->sem_ctime);
}
#endif<|MERGE_RESOLUTION|>--- conflicted
+++ resolved
@@ -196,7 +196,6 @@
 				IPC_SEM_IDS, sysvipc_sem_proc_show);
 }
 
-<<<<<<< HEAD
 /**
  * unmerge_queues - unmerge queues, if possible.
  * @sma: semaphore array
@@ -244,8 +243,6 @@
 	}
 }
 
-=======
->>>>>>> 1bc116ff
 static void sem_rcu_free(struct rcu_head *head)
 {
 	struct ipc_rcu *p = container_of(head, struct ipc_rcu, rcu);
@@ -255,7 +252,6 @@
 	ipc_rcu_free(head);
 }
 
-<<<<<<< HEAD
 /*
  * spin_unlock_wait() and !spin_is_locked() are not memory barriers, they
  * are only control barriers.
@@ -292,8 +288,6 @@
 	ipc_smp_acquire__after_spin_is_unlocked();
 }
 
-=======
->>>>>>> 1bc116ff
 /*
  * If the request contains only one semaphore operation, and there are
  * no complex transactions pending, lock only the semaphore involved.
@@ -530,16 +524,6 @@
 		return retval;
 	}
 
-<<<<<<< HEAD
-	id = ipc_addid(&sem_ids(ns), &sma->sem_perm, ns->sc_semmni);
-	if (id < 0) {
-		ipc_rcu_putref(sma, sem_rcu_free);
-		return id;
-	}
-	ns->used_sems += nsems;
-
-=======
->>>>>>> 1bc116ff
 	sma->sem_base = (struct sem *) &sma[1];
 
 	for (i = 0; i < nsems; i++) {
