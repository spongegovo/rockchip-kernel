--- conflicted
+++ resolved
@@ -1137,11 +1137,7 @@
 		 */
 		*inode = path->dentry->d_inode;
 	}
-<<<<<<< HEAD
-	return read_seqretry(&mount_lock, nd->m_seq) &&
-=======
 	return !read_seqretry(&mount_lock, nd->m_seq) &&
->>>>>>> 9e82bf01
 		!(path->dentry->d_flags & DCACHE_NEED_AUTOMOUNT);
 }
 
