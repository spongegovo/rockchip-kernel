/*
 * fs/sysfs/file.c - sysfs regular (text) file implementation
 *
 * Copyright (c) 2001-3 Patrick Mochel
 * Copyright (c) 2007 SUSE Linux Products GmbH
 * Copyright (c) 2007 Tejun Heo <teheo@suse.de>
 *
 * This file is released under the GPLv2.
 *
 * Please see Documentation/filesystems/sysfs.txt for more information.
 */

#include <linux/module.h>
#include <linux/kobject.h>
#include <linux/kallsyms.h>
#include <linux/slab.h>
#include <linux/fsnotify.h>
#include <linux/namei.h>
#include <linux/poll.h>
#include <linux/list.h>
#include <linux/mutex.h>
#include <linux/limits.h>
#include <asm/uaccess.h>

#include "sysfs.h"

/* used in crash dumps to help with debugging */
static char last_sysfs_file[PATH_MAX];
void sysfs_printk_last_file(void)
{
	printk(KERN_EMERG "last sysfs file: %s\n", last_sysfs_file);
}

/*
 * There's one sysfs_buffer for each open file and one
 * sysfs_open_dirent for each sysfs_dirent with one or more open
 * files.
 *
 * filp->private_data points to sysfs_buffer and
 * sysfs_dirent->s_attr.open points to sysfs_open_dirent.  s_attr.open
 * is protected by sysfs_open_dirent_lock.
 */
static DEFINE_SPINLOCK(sysfs_open_dirent_lock);

struct sysfs_open_dirent {
	atomic_t		refcnt;
	atomic_t		event;
	wait_queue_head_t	poll;
	struct list_head	buffers; /* goes through sysfs_buffer.list */
};

struct sysfs_buffer {
	size_t			count;
	loff_t			pos;
	char			* page;
	struct sysfs_ops	* ops;
	struct mutex		mutex;
	int			needs_read_fill;
	int			event;
	struct list_head	list;
};

/**
 *	fill_read_buffer - allocate and fill buffer from object.
 *	@dentry:	dentry pointer.
 *	@buffer:	data buffer for file.
 *
 *	Allocate @buffer->page, if it hasn't been already, then call the
 *	kobject's show() method to fill the buffer with this attribute's 
 *	data. 
 *	This is called only once, on the file's first read unless an error
 *	is returned.
 */
static int fill_read_buffer(struct dentry * dentry, struct sysfs_buffer * buffer)
{
	struct sysfs_dirent *attr_sd = dentry->d_fsdata;
	struct kobject *kobj = attr_sd->s_parent->s_dir.kobj;
	struct sysfs_ops * ops = buffer->ops;
	int ret = 0;
	ssize_t count;

	if (!buffer->page)
		buffer->page = (char *) get_zeroed_page(GFP_KERNEL);
	if (!buffer->page)
		return -ENOMEM;

	/* need attr_sd for attr and ops, its parent for kobj */
	if (!sysfs_get_active_two(attr_sd))
		return -ENODEV;

	buffer->event = atomic_read(&attr_sd->s_attr.open->event);
	count = ops->show(kobj, attr_sd->s_attr.attr, buffer->page);

	sysfs_put_active_two(attr_sd);

	/*
	 * The code works fine with PAGE_SIZE return but it's likely to
	 * indicate truncated result or overflow in normal use cases.
	 */
	if (count >= (ssize_t)PAGE_SIZE) {
		print_symbol("fill_read_buffer: %s returned bad count\n",
			(unsigned long)ops->show);
		/* Try to struggle along */
		count = PAGE_SIZE - 1;
	}
	if (count >= 0) {
		buffer->needs_read_fill = 0;
		buffer->count = count;
	} else {
		ret = count;
	}
	return ret;
}

/**
 *	sysfs_read_file - read an attribute. 
 *	@file:	file pointer.
 *	@buf:	buffer to fill.
 *	@count:	number of bytes to read.
 *	@ppos:	starting offset in file.
 *
 *	Userspace wants to read an attribute file. The attribute descriptor
 *	is in the file's ->d_fsdata. The target object is in the directory's
 *	->d_fsdata.
 *
 *	We call fill_read_buffer() to allocate and fill the buffer from the
 *	object's show() method exactly once (if the read is happening from
 *	the beginning of the file). That should fill the entire buffer with
 *	all the data the object has to offer for that attribute.
 *	We then call flush_read_buffer() to copy the buffer to userspace
 *	in the increments specified.
 */

static ssize_t
sysfs_read_file(struct file *file, char __user *buf, size_t count, loff_t *ppos)
{
	struct sysfs_buffer * buffer = file->private_data;
	ssize_t retval = 0;

	mutex_lock(&buffer->mutex);
	if (buffer->needs_read_fill || *ppos == 0) {
		retval = fill_read_buffer(file->f_path.dentry,buffer);
		if (retval)
			goto out;
	}
	pr_debug("%s: count = %zd, ppos = %lld, buf = %s\n",
		 __func__, count, *ppos, buffer->page);
	retval = simple_read_from_buffer(buf, count, ppos, buffer->page,
					 buffer->count);
out:
	mutex_unlock(&buffer->mutex);
	return retval;
}

/**
 *	fill_write_buffer - copy buffer from userspace.
 *	@buffer:	data buffer for file.
 *	@buf:		data from user.
 *	@count:		number of bytes in @userbuf.
 *
 *	Allocate @buffer->page if it hasn't been already, then
 *	copy the user-supplied buffer into it.
 */

static int 
fill_write_buffer(struct sysfs_buffer * buffer, const char __user * buf, size_t count)
{
	int error;

	if (!buffer->page)
		buffer->page = (char *)get_zeroed_page(GFP_KERNEL);
	if (!buffer->page)
		return -ENOMEM;

	if (count >= PAGE_SIZE)
		count = PAGE_SIZE - 1;
	error = copy_from_user(buffer->page,buf,count);
	buffer->needs_read_fill = 1;
	/* if buf is assumed to contain a string, terminate it by \0,
	   so e.g. sscanf() can scan the string easily */
	buffer->page[count] = 0;
	return error ? -EFAULT : count;
}


/**
 *	flush_write_buffer - push buffer to kobject.
 *	@dentry:	dentry to the attribute
 *	@buffer:	data buffer for file.
 *	@count:		number of bytes
 *
 *	Get the correct pointers for the kobject and the attribute we're
 *	dealing with, then call the store() method for the attribute, 
 *	passing the buffer that we acquired in fill_write_buffer().
 */

static int
flush_write_buffer(struct dentry * dentry, struct sysfs_buffer * buffer, size_t count)
{
	struct sysfs_dirent *attr_sd = dentry->d_fsdata;
	struct kobject *kobj = attr_sd->s_parent->s_dir.kobj;
	struct sysfs_ops * ops = buffer->ops;
	int rc;

	/* need attr_sd for attr and ops, its parent for kobj */
	if (!sysfs_get_active_two(attr_sd))
		return -ENODEV;

	rc = ops->store(kobj, attr_sd->s_attr.attr, buffer->page, count);

	sysfs_put_active_two(attr_sd);

	return rc;
}


/**
 *	sysfs_write_file - write an attribute.
 *	@file:	file pointer
 *	@buf:	data to write
 *	@count:	number of bytes
 *	@ppos:	starting offset
 *
 *	Similar to sysfs_read_file(), though working in the opposite direction.
 *	We allocate and fill the data from the user in fill_write_buffer(),
 *	then push it to the kobject in flush_write_buffer().
 *	There is no easy way for us to know if userspace is only doing a partial
 *	write, so we don't support them. We expect the entire buffer to come
 *	on the first write. 
 *	Hint: if you're writing a value, first read the file, modify only the
 *	the value you're changing, then write entire buffer back. 
 */

static ssize_t
sysfs_write_file(struct file *file, const char __user *buf, size_t count, loff_t *ppos)
{
	struct sysfs_buffer * buffer = file->private_data;
	ssize_t len;

	mutex_lock(&buffer->mutex);
	len = fill_write_buffer(buffer, buf, count);
	if (len > 0)
		len = flush_write_buffer(file->f_path.dentry, buffer, len);
	if (len > 0)
		*ppos += len;
	mutex_unlock(&buffer->mutex);
	return len;
}

/**
 *	sysfs_get_open_dirent - get or create sysfs_open_dirent
 *	@sd: target sysfs_dirent
 *	@buffer: sysfs_buffer for this instance of open
 *
 *	If @sd->s_attr.open exists, increment its reference count;
 *	otherwise, create one.  @buffer is chained to the buffers
 *	list.
 *
 *	LOCKING:
 *	Kernel thread context (may sleep).
 *
 *	RETURNS:
 *	0 on success, -errno on failure.
 */
static int sysfs_get_open_dirent(struct sysfs_dirent *sd,
				 struct sysfs_buffer *buffer)
{
	struct sysfs_open_dirent *od, *new_od = NULL;

 retry:
	spin_lock(&sysfs_open_dirent_lock);

	if (!sd->s_attr.open && new_od) {
		sd->s_attr.open = new_od;
		new_od = NULL;
	}

	od = sd->s_attr.open;
	if (od) {
		atomic_inc(&od->refcnt);
		list_add_tail(&buffer->list, &od->buffers);
	}

	spin_unlock(&sysfs_open_dirent_lock);

	if (od) {
		kfree(new_od);
		return 0;
	}

	/* not there, initialize a new one and retry */
	new_od = kmalloc(sizeof(*new_od), GFP_KERNEL);
	if (!new_od)
		return -ENOMEM;

	atomic_set(&new_od->refcnt, 0);
	atomic_set(&new_od->event, 1);
	init_waitqueue_head(&new_od->poll);
	INIT_LIST_HEAD(&new_od->buffers);
	goto retry;
}

/**
 *	sysfs_put_open_dirent - put sysfs_open_dirent
 *	@sd: target sysfs_dirent
 *	@buffer: associated sysfs_buffer
 *
 *	Put @sd->s_attr.open and unlink @buffer from the buffers list.
 *	If reference count reaches zero, disassociate and free it.
 *
 *	LOCKING:
 *	None.
 */
static void sysfs_put_open_dirent(struct sysfs_dirent *sd,
				  struct sysfs_buffer *buffer)
{
	struct sysfs_open_dirent *od = sd->s_attr.open;

	spin_lock(&sysfs_open_dirent_lock);

	list_del(&buffer->list);
	if (atomic_dec_and_test(&od->refcnt))
		sd->s_attr.open = NULL;
	else
		od = NULL;

	spin_unlock(&sysfs_open_dirent_lock);

	kfree(od);
}

static int sysfs_open_file(struct inode *inode, struct file *file)
{
	struct sysfs_dirent *attr_sd = file->f_path.dentry->d_fsdata;
	struct kobject *kobj = attr_sd->s_parent->s_dir.kobj;
	struct sysfs_buffer *buffer;
	struct sysfs_ops *ops;
	int error = -EACCES;
	char *p;

	p = d_path(&file->f_path, last_sysfs_file, sizeof(last_sysfs_file));
	if (p)
		memmove(last_sysfs_file, p, strlen(p) + 1);

	/* need attr_sd for attr and ops, its parent for kobj */
	if (!sysfs_get_active_two(attr_sd))
		return -ENODEV;

	/* every kobject with an attribute needs a ktype assigned */
	if (kobj->ktype && kobj->ktype->sysfs_ops)
		ops = kobj->ktype->sysfs_ops;
	else {
		WARN(1, KERN_ERR "missing sysfs attribute operations for "
		       "kobject: %s\n", kobject_name(kobj));
		goto err_out;
	}

	/* File needs write support.
	 * The inode's perms must say it's ok, 
	 * and we must have a store method.
	 */
	if (file->f_mode & FMODE_WRITE) {
		if (!(inode->i_mode & S_IWUGO) || !ops->store)
			goto err_out;
	}

	/* File needs read support.
	 * The inode's perms must say it's ok, and we there
	 * must be a show method for it.
	 */
	if (file->f_mode & FMODE_READ) {
		if (!(inode->i_mode & S_IRUGO) || !ops->show)
			goto err_out;
	}

	/* No error? Great, allocate a buffer for the file, and store it
	 * it in file->private_data for easy access.
	 */
	error = -ENOMEM;
	buffer = kzalloc(sizeof(struct sysfs_buffer), GFP_KERNEL);
	if (!buffer)
		goto err_out;

	mutex_init(&buffer->mutex);
	buffer->needs_read_fill = 1;
	buffer->ops = ops;
	file->private_data = buffer;

	/* make sure we have open dirent struct */
	error = sysfs_get_open_dirent(attr_sd, buffer);
	if (error)
		goto err_free;

	/* open succeeded, put active references */
	sysfs_put_active_two(attr_sd);
	return 0;

 err_free:
	kfree(buffer);
 err_out:
	sysfs_put_active_two(attr_sd);
	return error;
}

static int sysfs_release(struct inode *inode, struct file *filp)
{
	struct sysfs_dirent *sd = filp->f_path.dentry->d_fsdata;
	struct sysfs_buffer *buffer = filp->private_data;

	sysfs_put_open_dirent(sd, buffer);

	if (buffer->page)
		free_page((unsigned long)buffer->page);
	kfree(buffer);

	return 0;
}

/* Sysfs attribute files are pollable.  The idea is that you read
 * the content and then you use 'poll' or 'select' to wait for
 * the content to change.  When the content changes (assuming the
 * manager for the kobject supports notification), poll will
 * return POLLERR|POLLPRI, and select will return the fd whether
 * it is waiting for read, write, or exceptions.
 * Once poll/select indicates that the value has changed, you
 * need to close and re-open the file, or seek to 0 and read again.
 * Reminder: this only works for attributes which actively support
 * it, and it is not possible to test an attribute from userspace
 * to see if it supports poll (Neither 'poll' nor 'select' return
 * an appropriate error code).  When in doubt, set a suitable timeout value.
 */
static unsigned int sysfs_poll(struct file *filp, poll_table *wait)
{
	struct sysfs_buffer * buffer = filp->private_data;
	struct sysfs_dirent *attr_sd = filp->f_path.dentry->d_fsdata;
	struct sysfs_open_dirent *od = attr_sd->s_attr.open;

	/* need parent for the kobj, grab both */
	if (!sysfs_get_active_two(attr_sd))
		goto trigger;

	poll_wait(filp, &od->poll, wait);

	sysfs_put_active_two(attr_sd);

	if (buffer->event != atomic_read(&od->event))
		goto trigger;

	return DEFAULT_POLLMASK;

 trigger:
	buffer->needs_read_fill = 1;
	return DEFAULT_POLLMASK|POLLERR|POLLPRI;
}

void sysfs_notify_dirent(struct sysfs_dirent *sd)
{
	struct sysfs_open_dirent *od;

	spin_lock(&sysfs_open_dirent_lock);

	od = sd->s_attr.open;
	if (od) {
		atomic_inc(&od->event);
		wake_up_interruptible(&od->poll);
	}

	spin_unlock(&sysfs_open_dirent_lock);
}
EXPORT_SYMBOL_GPL(sysfs_notify_dirent);

void sysfs_notify(struct kobject *k, const char *dir, const char *attr)
{
	struct sysfs_dirent *sd = k->sd;

	mutex_lock(&sysfs_mutex);

	if (sd && dir)
		sd = sysfs_find_dirent(sd, dir);
	if (sd && attr)
		sd = sysfs_find_dirent(sd, attr);
	if (sd)
		sysfs_notify_dirent(sd);

	mutex_unlock(&sysfs_mutex);
}
EXPORT_SYMBOL_GPL(sysfs_notify);

const struct file_operations sysfs_file_operations = {
	.read		= sysfs_read_file,
	.write		= sysfs_write_file,
	.llseek		= generic_file_llseek,
	.open		= sysfs_open_file,
	.release	= sysfs_release,
	.poll		= sysfs_poll,
};

int sysfs_add_file_mode(struct sysfs_dirent *dir_sd,
			const struct attribute *attr, int type, mode_t amode)
{
	umode_t mode = (amode & S_IALLUGO) | S_IFREG;
	struct sysfs_addrm_cxt acxt;
	struct sysfs_dirent *sd;
	int rc;

	sd = sysfs_new_dirent(attr->name, mode, type);
	if (!sd)
		return -ENOMEM;
	sd->s_attr.attr = (void *)attr;

	sysfs_addrm_start(&acxt, dir_sd);
	rc = sysfs_add_one(&acxt, sd);
	sysfs_addrm_finish(&acxt);

	if (rc)
		sysfs_put(sd);

	return rc;
}


int sysfs_add_file(struct sysfs_dirent *dir_sd, const struct attribute *attr,
		   int type)
{
	return sysfs_add_file_mode(dir_sd, attr, type, attr->mode);
}


/**
 *	sysfs_create_file - create an attribute file for an object.
 *	@kobj:	object we're creating for. 
 *	@attr:	attribute descriptor.
 */

int sysfs_create_file(struct kobject * kobj, const struct attribute * attr)
{
	BUG_ON(!kobj || !kobj->sd || !attr);

	return sysfs_add_file(kobj->sd, attr, SYSFS_KOBJ_ATTR);

}


/**
 * sysfs_add_file_to_group - add an attribute file to a pre-existing group.
 * @kobj: object we're acting for.
 * @attr: attribute descriptor.
 * @group: group name.
 */
int sysfs_add_file_to_group(struct kobject *kobj,
		const struct attribute *attr, const char *group)
{
	struct sysfs_dirent *dir_sd;
	int error;

	if (group)
		dir_sd = sysfs_get_dirent(kobj->sd, group);
	else
		dir_sd = sysfs_get(kobj->sd);

	if (!dir_sd)
		return -ENOENT;

	error = sysfs_add_file(dir_sd, attr, SYSFS_KOBJ_ATTR);
	sysfs_put(dir_sd);

	return error;
}
EXPORT_SYMBOL_GPL(sysfs_add_file_to_group);

/**
 * sysfs_chmod_file - update the modified mode value on an object attribute.
 * @kobj: object we're acting for.
 * @attr: attribute descriptor.
 * @mode: file permissions.
 *
 */
int sysfs_chmod_file(struct kobject *kobj, struct attribute *attr, mode_t mode)
{
	struct sysfs_dirent *victim_sd = NULL;
	struct dentry *victim = NULL;
	struct inode * inode;
	struct iattr newattrs;
	int rc;

	rc = -ENOENT;
	victim_sd = sysfs_get_dirent(kobj->sd, attr->name);
	if (!victim_sd)
		goto out;

	mutex_lock(&sysfs_rename_mutex);
	victim = sysfs_get_dentry(victim_sd);
	mutex_unlock(&sysfs_rename_mutex);
	if (IS_ERR(victim)) {
		rc = PTR_ERR(victim);
		victim = NULL;
		goto out;
	}

	inode = victim->d_inode;

	mutex_lock(&inode->i_mutex);

	newattrs.ia_mode = (mode & S_IALLUGO) | (inode->i_mode & ~S_IALLUGO);
	newattrs.ia_valid = ATTR_MODE | ATTR_CTIME;
	newattrs.ia_ctime = current_fs_time(inode->i_sb);
	rc = sysfs_setattr(victim, &newattrs);

	if (rc == 0) {
		fsnotify_change(victim, newattrs.ia_valid);
		mutex_lock(&sysfs_mutex);
		victim_sd->s_mode = newattrs.ia_mode;
		mutex_unlock(&sysfs_mutex);
	}

	mutex_unlock(&inode->i_mutex);
 out:
	dput(victim);
	sysfs_put(victim_sd);
	return rc;
}
EXPORT_SYMBOL_GPL(sysfs_chmod_file);


/**
 *	sysfs_remove_file - remove an object attribute.
 *	@kobj:	object we're acting for.
 *	@attr:	attribute descriptor.
 *
 *	Hash the attribute name and kill the victim.
 */

void sysfs_remove_file(struct kobject * kobj, const struct attribute * attr)
{
	sysfs_hash_and_remove(kobj->sd, attr->name);
}


/**
 * sysfs_remove_file_from_group - remove an attribute file from a group.
 * @kobj: object we're acting for.
 * @attr: attribute descriptor.
 * @group: group name.
 */
void sysfs_remove_file_from_group(struct kobject *kobj,
		const struct attribute *attr, const char *group)
{
	struct sysfs_dirent *dir_sd;

	if (group)
		dir_sd = sysfs_get_dirent(kobj->sd, group);
	else
		dir_sd = sysfs_get(kobj->sd);
	if (dir_sd) {
		sysfs_hash_and_remove(dir_sd, attr->name);
		sysfs_put(dir_sd);
	}
}
EXPORT_SYMBOL_GPL(sysfs_remove_file_from_group);

struct sysfs_schedule_callback_struct {
	struct list_head	workq_list;
	struct kobject		*kobj;
	void			(*func)(void *);
	void			*data;
	struct module		*owner;
	struct work_struct	work;
};

<<<<<<< HEAD
=======
static struct workqueue_struct *sysfs_workqueue;
>>>>>>> 6574612f
static DEFINE_MUTEX(sysfs_workq_mutex);
static LIST_HEAD(sysfs_workq);
static void sysfs_schedule_callback_work(struct work_struct *work)
{
	struct sysfs_schedule_callback_struct *ss = container_of(work,
			struct sysfs_schedule_callback_struct, work);

	(ss->func)(ss->data);
	kobject_put(ss->kobj);
	module_put(ss->owner);
	mutex_lock(&sysfs_workq_mutex);
	list_del(&ss->workq_list);
	mutex_unlock(&sysfs_workq_mutex);
	kfree(ss);
}

/**
 * sysfs_schedule_callback - helper to schedule a callback for a kobject
 * @kobj: object we're acting for.
 * @func: callback function to invoke later.
 * @data: argument to pass to @func.
 * @owner: module owning the callback code
 *
 * sysfs attribute methods must not unregister themselves or their parent
 * kobject (which would amount to the same thing).  Attempts to do so will
 * deadlock, since unregistration is mutually exclusive with driver
 * callbacks.
 *
 * Instead methods can call this routine, which will attempt to allocate
 * and schedule a workqueue request to call back @func with @data as its
 * argument in the workqueue's process context.  @kobj will be pinned
 * until @func returns.
 *
 * Returns 0 if the request was submitted, -ENOMEM if storage could not
 * be allocated, -ENODEV if a reference to @owner isn't available,
 * -EAGAIN if a callback has already been scheduled for @kobj.
 */
int sysfs_schedule_callback(struct kobject *kobj, void (*func)(void *),
		void *data, struct module *owner)
{
	struct sysfs_schedule_callback_struct *ss, *tmp;

	if (!try_module_get(owner))
		return -ENODEV;

	mutex_lock(&sysfs_workq_mutex);
	list_for_each_entry_safe(ss, tmp, &sysfs_workq, workq_list)
		if (ss->kobj == kobj) {
<<<<<<< HEAD
=======
			module_put(owner);
>>>>>>> 6574612f
			mutex_unlock(&sysfs_workq_mutex);
			return -EAGAIN;
		}
	mutex_unlock(&sysfs_workq_mutex);

<<<<<<< HEAD
=======
	if (sysfs_workqueue == NULL) {
		sysfs_workqueue = create_workqueue("sysfsd");
		if (sysfs_workqueue == NULL) {
			module_put(owner);
			return -ENOMEM;
		}
	}

>>>>>>> 6574612f
	ss = kmalloc(sizeof(*ss), GFP_KERNEL);
	if (!ss) {
		module_put(owner);
		return -ENOMEM;
	}
	kobject_get(kobj);
	ss->kobj = kobj;
	ss->func = func;
	ss->data = data;
	ss->owner = owner;
	INIT_WORK(&ss->work, sysfs_schedule_callback_work);
	INIT_LIST_HEAD(&ss->workq_list);
	mutex_lock(&sysfs_workq_mutex);
	list_add_tail(&ss->workq_list, &sysfs_workq);
	mutex_unlock(&sysfs_workq_mutex);
<<<<<<< HEAD
	schedule_work(&ss->work);
=======
	queue_work(sysfs_workqueue, &ss->work);
>>>>>>> 6574612f
	return 0;
}
EXPORT_SYMBOL_GPL(sysfs_schedule_callback);


EXPORT_SYMBOL_GPL(sysfs_create_file);
EXPORT_SYMBOL_GPL(sysfs_remove_file);<|MERGE_RESOLUTION|>--- conflicted
+++ resolved
@@ -667,10 +667,7 @@
 	struct work_struct	work;
 };
 
-<<<<<<< HEAD
-=======
 static struct workqueue_struct *sysfs_workqueue;
->>>>>>> 6574612f
 static DEFINE_MUTEX(sysfs_workq_mutex);
 static LIST_HEAD(sysfs_workq);
 static void sysfs_schedule_callback_work(struct work_struct *work)
@@ -719,17 +716,12 @@
 	mutex_lock(&sysfs_workq_mutex);
 	list_for_each_entry_safe(ss, tmp, &sysfs_workq, workq_list)
 		if (ss->kobj == kobj) {
-<<<<<<< HEAD
-=======
 			module_put(owner);
->>>>>>> 6574612f
 			mutex_unlock(&sysfs_workq_mutex);
 			return -EAGAIN;
 		}
 	mutex_unlock(&sysfs_workq_mutex);
 
-<<<<<<< HEAD
-=======
 	if (sysfs_workqueue == NULL) {
 		sysfs_workqueue = create_workqueue("sysfsd");
 		if (sysfs_workqueue == NULL) {
@@ -738,7 +730,6 @@
 		}
 	}
 
->>>>>>> 6574612f
 	ss = kmalloc(sizeof(*ss), GFP_KERNEL);
 	if (!ss) {
 		module_put(owner);
@@ -754,11 +745,7 @@
 	mutex_lock(&sysfs_workq_mutex);
 	list_add_tail(&ss->workq_list, &sysfs_workq);
 	mutex_unlock(&sysfs_workq_mutex);
-<<<<<<< HEAD
-	schedule_work(&ss->work);
-=======
 	queue_work(sysfs_workqueue, &ss->work);
->>>>>>> 6574612f
 	return 0;
 }
 EXPORT_SYMBOL_GPL(sysfs_schedule_callback);
