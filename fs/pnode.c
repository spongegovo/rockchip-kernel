/*
 *  linux/fs/pnode.c
 *
 * (C) Copyright IBM Corporation 2005.
 *	Released under GPL v2.
 *	Author : Ram Pai (linuxram@us.ibm.com)
 *
 */
#include <linux/mnt_namespace.h>
#include <linux/mount.h>
#include <linux/fs.h>
#include <linux/nsproxy.h>
#include "internal.h"
#include "pnode.h"

/* return the next shared peer mount of @p */
static inline struct mount *next_peer(struct mount *p)
{
	return list_entry(p->mnt_share.next, struct mount, mnt_share);
}

static inline struct mount *first_slave(struct mount *p)
{
	return list_entry(p->mnt_slave_list.next, struct mount, mnt_slave);
}

static inline struct mount *last_slave(struct mount *p)
{
	return list_entry(p->mnt_slave_list.prev, struct mount, mnt_slave);
}

static inline struct mount *next_slave(struct mount *p)
{
	return list_entry(p->mnt_slave.next, struct mount, mnt_slave);
}

static struct mount *get_peer_under_root(struct mount *mnt,
					 struct mnt_namespace *ns,
					 const struct path *root)
{
	struct mount *m = mnt;

	do {
		/* Check the namespace first for optimization */
		if (m->mnt_ns == ns && is_path_reachable(m, m->mnt.mnt_root, root))
			return m;

		m = next_peer(m);
	} while (m != mnt);

	return NULL;
}

/*
 * Get ID of closest dominating peer group having a representative
 * under the given root.
 *
 * Caller must hold namespace_sem
 */
int get_dominating_id(struct mount *mnt, const struct path *root)
{
	struct mount *m;

	for (m = mnt->mnt_master; m != NULL; m = m->mnt_master) {
		struct mount *d = get_peer_under_root(m, mnt->mnt_ns, root);
		if (d)
			return d->mnt_group_id;
	}

	return 0;
}

static int do_make_slave(struct mount *mnt)
{
	struct mount *peer_mnt = mnt, *master = mnt->mnt_master;
	struct mount *slave_mnt;

	/*
	 * slave 'mnt' to a peer mount that has the
	 * same root dentry. If none is available then
	 * slave it to anything that is available.
	 */
	while ((peer_mnt = next_peer(peer_mnt)) != mnt &&
	       peer_mnt->mnt.mnt_root != mnt->mnt.mnt_root) ;

	if (peer_mnt == mnt) {
		peer_mnt = next_peer(mnt);
		if (peer_mnt == mnt)
			peer_mnt = NULL;
	}
	if (mnt->mnt_group_id && IS_MNT_SHARED(mnt) &&
	    list_empty(&mnt->mnt_share))
		mnt_release_group_id(mnt);

	list_del_init(&mnt->mnt_share);
	mnt->mnt_group_id = 0;

	if (peer_mnt)
		master = peer_mnt;

	if (master) {
		list_for_each_entry(slave_mnt, &mnt->mnt_slave_list, mnt_slave)
			slave_mnt->mnt_master = master;
		list_move(&mnt->mnt_slave, &master->mnt_slave_list);
		list_splice(&mnt->mnt_slave_list, master->mnt_slave_list.prev);
		INIT_LIST_HEAD(&mnt->mnt_slave_list);
	} else {
		struct list_head *p = &mnt->mnt_slave_list;
		while (!list_empty(p)) {
                        slave_mnt = list_first_entry(p,
					struct mount, mnt_slave);
			list_del_init(&slave_mnt->mnt_slave);
			slave_mnt->mnt_master = NULL;
		}
	}
	mnt->mnt_master = master;
	CLEAR_MNT_SHARED(mnt);
	return 0;
}

/*
 * vfsmount lock must be held for write
 */
void change_mnt_propagation(struct mount *mnt, int type)
{
	if (type == MS_SHARED) {
		set_mnt_shared(mnt);
		return;
	}
	do_make_slave(mnt);
	if (type != MS_SLAVE) {
		list_del_init(&mnt->mnt_slave);
		mnt->mnt_master = NULL;
		if (type == MS_UNBINDABLE)
			mnt->mnt.mnt_flags |= MNT_UNBINDABLE;
		else
			mnt->mnt.mnt_flags &= ~MNT_UNBINDABLE;
	}
}

/*
 * get the next mount in the propagation tree.
 * @m: the mount seen last
 * @origin: the original mount from where the tree walk initiated
 *
 * Note that peer groups form contiguous segments of slave lists.
 * We rely on that in get_source() to be able to find out if
 * vfsmount found while iterating with propagation_next() is
 * a peer of one we'd found earlier.
 */
static struct mount *propagation_next(struct mount *m,
					 struct mount *origin)
{
	/* are there any slaves of this mount? */
	if (!IS_MNT_NEW(m) && !list_empty(&m->mnt_slave_list))
		return first_slave(m);

	while (1) {
		struct mount *master = m->mnt_master;

		if (master == origin->mnt_master) {
			struct mount *next = next_peer(m);
			return (next == origin) ? NULL : next;
		} else if (m->mnt_slave.next != &master->mnt_slave_list)
			return next_slave(m);

		/* back at master */
		m = master;
	}
}

static struct mount *skip_propagation_subtree(struct mount *m,
						struct mount *origin)
{
	/*
	 * Advance m such that propagation_next will not return
	 * the slaves of m.
	 */
	if (!IS_MNT_NEW(m) && !list_empty(&m->mnt_slave_list))
		m = last_slave(m);

	return m;
}

static struct mount *next_group(struct mount *m, struct mount *origin)
{
	while (1) {
		while (1) {
			struct mount *next;
			if (!IS_MNT_NEW(m) && !list_empty(&m->mnt_slave_list))
				return first_slave(m);
			next = next_peer(m);
			if (m->mnt_group_id == origin->mnt_group_id) {
				if (next == origin)
					return NULL;
			} else if (m->mnt_slave.next != &next->mnt_slave)
				break;
			m = next;
		}
		/* m is the last peer */
		while (1) {
			struct mount *master = m->mnt_master;
			if (m->mnt_slave.next != &master->mnt_slave_list)
				return next_slave(m);
			m = next_peer(master);
			if (master->mnt_group_id == origin->mnt_group_id)
				break;
			if (master->mnt_slave.next == &m->mnt_slave)
				break;
			m = master;
		}
		if (m == origin)
			return NULL;
	}
}

/* all accesses are serialized by namespace_sem */
static struct user_namespace *user_ns;
static struct mount *last_dest, *first_source, *last_source, *dest_master;
static struct mountpoint *mp;
static struct hlist_head *list;

static inline bool peers(struct mount *m1, struct mount *m2)
{
	return m1->mnt_group_id == m2->mnt_group_id && m1->mnt_group_id;
}

static int propagate_one(struct mount *m)
{
	struct mount *child;
	int type;
	/* skip ones added by this propagate_mnt() */
	if (IS_MNT_NEW(m))
		return 0;
	/* skip if mountpoint isn't covered by it */
	if (!is_subdir(mp->m_dentry, m->mnt.mnt_root))
		return 0;
	if (peers(m, last_dest)) {
		type = CL_MAKE_SHARED;
	} else {
		struct mount *n, *p;
		bool done;
		for (n = m; ; n = p) {
			p = n->mnt_master;
			if (p == dest_master || IS_MNT_MARKED(p))
				break;
		}
		do {
			struct mount *parent = last_source->mnt_parent;
			if (last_source == first_source)
				break;
			done = parent->mnt_master == p;
			if (done && peers(n, parent))
				break;
			last_source = last_source->mnt_master;
		} while (!done);

		type = CL_SLAVE;
		/* beginning of peer group among the slaves? */
		if (IS_MNT_SHARED(m))
			type |= CL_MAKE_SHARED;
	}
		
	/* Notice when we are propagating across user namespaces */
	if (m->mnt_ns->user_ns != user_ns)
		type |= CL_UNPRIVILEGED;
	child = copy_tree(last_source, last_source->mnt.mnt_root, type);
	if (IS_ERR(child))
		return PTR_ERR(child);
	child->mnt.mnt_flags &= ~MNT_LOCKED;
	mnt_set_mountpoint(m, mp, child);
	last_dest = m;
	last_source = child;
	if (m->mnt_master != dest_master) {
		read_seqlock_excl(&mount_lock);
		SET_MNT_MARK(m->mnt_master);
		read_sequnlock_excl(&mount_lock);
	}
	hlist_add_head(&child->mnt_hash, list);
	return count_mounts(m->mnt_ns, child);
}

/*
 * mount 'source_mnt' under the destination 'dest_mnt' at
 * dentry 'dest_dentry'. And propagate that mount to
 * all the peer and slave mounts of 'dest_mnt'.
 * Link all the new mounts into a propagation tree headed at
 * source_mnt. Also link all the new mounts using ->mnt_list
 * headed at source_mnt's ->mnt_list
 *
 * @dest_mnt: destination mount.
 * @dest_dentry: destination dentry.
 * @source_mnt: source mount.
 * @tree_list : list of heads of trees to be attached.
 */
int propagate_mnt(struct mount *dest_mnt, struct mountpoint *dest_mp,
		    struct mount *source_mnt, struct hlist_head *tree_list)
{
	struct mount *m, *n;
	int ret = 0;

	/*
	 * we don't want to bother passing tons of arguments to
	 * propagate_one(); everything is serialized by namespace_sem,
	 * so globals will do just fine.
	 */
	user_ns = current->nsproxy->mnt_ns->user_ns;
	last_dest = dest_mnt;
	first_source = source_mnt;
	last_source = source_mnt;
	mp = dest_mp;
	list = tree_list;
	dest_master = dest_mnt->mnt_master;

	/* all peers of dest_mnt, except dest_mnt itself */
	for (n = next_peer(dest_mnt); n != dest_mnt; n = next_peer(n)) {
		ret = propagate_one(n);
		if (ret)
			goto out;
	}

	/* all slave groups */
	for (m = next_group(dest_mnt, dest_mnt); m;
			m = next_group(m, dest_mnt)) {
		/* everything in that slave group */
		n = m;
		do {
			ret = propagate_one(n);
			if (ret)
				goto out;
			n = next_peer(n);
		} while (n != m);
	}
out:
	read_seqlock_excl(&mount_lock);
	hlist_for_each_entry(n, tree_list, mnt_hash) {
		m = n->mnt_parent;
		if (m->mnt_master != dest_mnt->mnt_master)
			CLEAR_MNT_MARK(m->mnt_master);
	}
	read_sequnlock_excl(&mount_lock);
	return ret;
}

static struct mount *find_topper(struct mount *mnt)
{
	/* If there is exactly one mount covering mnt completely return it. */
	struct mount *child;

	if (!list_is_singular(&mnt->mnt_mounts))
		return NULL;

	child = list_first_entry(&mnt->mnt_mounts, struct mount, mnt_child);
	if (child->mnt_mountpoint != mnt->mnt.mnt_root)
		return NULL;

	return child;
}

/*
 * return true if the refcount is greater than count
 */
static inline int do_refcount_check(struct mount *mnt, int count)
{
	return mnt_get_count(mnt) > count;
}

/*
 * check if the mount 'mnt' can be unmounted successfully.
 * @mnt: the mount to be checked for unmount
 * NOTE: unmounting 'mnt' would naturally propagate to all
 * other mounts its parent propagates to.
 * Check if any of these mounts that **do not have submounts**
 * have more references than 'refcnt'. If so return busy.
 *
 * vfsmount lock must be held for write
 */
int propagate_mount_busy(struct mount *mnt, int refcnt)
{
	struct mount *m, *child, *topper;
	struct mount *parent = mnt->mnt_parent;

	if (mnt == parent)
		return do_refcount_check(mnt, refcnt);

	/*
	 * quickly check if the current mount can be unmounted.
	 * If not, we don't have to go checking for all other
	 * mounts
	 */
	if (!list_empty(&mnt->mnt_mounts) || do_refcount_check(mnt, refcnt))
		return 1;

	for (m = propagation_next(parent, parent); m;
	     		m = propagation_next(m, parent)) {
		int count = 1;
		child = __lookup_mnt(&m->mnt, mnt->mnt_mountpoint);
		if (!child)
			continue;

		/* Is there exactly one mount on the child that covers
		 * it completely whose reference should be ignored?
		 */
		topper = find_topper(child);
		if (topper)
			count += 1;
		else if (!list_empty(&child->mnt_mounts))
			continue;

		if (do_refcount_check(child, count))
			return 1;
	}
	return 0;
}

/*
 * Clear MNT_LOCKED when it can be shown to be safe.
 *
 * mount_lock lock must be held for write
 */
void propagate_mount_unlock(struct mount *mnt)
{
	struct mount *parent = mnt->mnt_parent;
	struct mount *m, *child;

	BUG_ON(parent == mnt);

	for (m = propagation_next(parent, parent); m;
			m = propagation_next(m, parent)) {
		child = __lookup_mnt(&m->mnt, mnt->mnt_mountpoint);
		if (child)
			child->mnt.mnt_flags &= ~MNT_LOCKED;
	}
}

static void umount_one(struct mount *mnt, struct list_head *to_umount)
{
	CLEAR_MNT_MARK(mnt);
	mnt->mnt.mnt_flags |= MNT_UMOUNT;
	list_del_init(&mnt->mnt_child);
	list_del_init(&mnt->mnt_umounting);
	list_move_tail(&mnt->mnt_list, to_umount);
}

/*
 * NOTE: unmounting 'mnt' naturally propagates to all other mounts its
 * parent propagates to.
 */
static bool __propagate_umount(struct mount *mnt,
			       struct list_head *to_umount,
			       struct list_head *to_restore)
{
	bool progress = false;
	struct mount *child;

	/*
	 * The state of the parent won't change if this mount is
	 * already unmounted or marked as without children.
	 */
	if (mnt->mnt.mnt_flags & (MNT_UMOUNT | MNT_MARKED))
		goto out;

	/* Verify topper is the only grandchild that has not been
	 * speculatively unmounted.
	 */
	list_for_each_entry(child, &mnt->mnt_mounts, mnt_child) {
		if (child->mnt_mountpoint == mnt->mnt.mnt_root)
			continue;
		if (!list_empty(&child->mnt_umounting) && IS_MNT_MARKED(child))
			continue;
		/* Found a mounted child */
		goto children;
	}

	/* Mark mounts that can be unmounted if not locked */
	SET_MNT_MARK(mnt);
	progress = true;

	/* If a mount is without children and not locked umount it. */
	if (!IS_MNT_LOCKED(mnt)) {
		umount_one(mnt, to_umount);
	} else {
children:
		list_move_tail(&mnt->mnt_umounting, to_restore);
	}
out:
	return progress;
}

static void umount_list(struct list_head *to_umount,
			struct list_head *to_restore)
{
	struct mount *mnt, *child, *tmp;
	list_for_each_entry(mnt, to_umount, mnt_list) {
		list_for_each_entry_safe(child, tmp, &mnt->mnt_mounts, mnt_child) {
			/* topper? */
			if (child->mnt_mountpoint == mnt->mnt.mnt_root)
				list_move_tail(&child->mnt_umounting, to_restore);
			else
				umount_one(child, to_umount);
		}
	}
}

static void restore_mounts(struct list_head *to_restore)
{
	/* Restore mounts to a clean working state */
	while (!list_empty(to_restore)) {
		struct mount *mnt, *parent;
		struct mountpoint *mp;

		mnt = list_first_entry(to_restore, struct mount, mnt_umounting);
		CLEAR_MNT_MARK(mnt);
		list_del_init(&mnt->mnt_umounting);

		/* Should this mount be reparented? */
		mp = mnt->mnt_mp;
		parent = mnt->mnt_parent;
		while (parent->mnt.mnt_flags & MNT_UMOUNT) {
			mp = parent->mnt_mp;
			parent = parent->mnt_parent;
		}
		if (parent != mnt->mnt_parent)
			mnt_change_mountpoint(parent, mp, mnt);
	}
}

static void cleanup_umount_visitations(struct list_head *visited)
{
	while (!list_empty(visited)) {
		struct mount *mnt =
			list_first_entry(visited, struct mount, mnt_umounting);
		list_del_init(&mnt->mnt_umounting);
	}
}

/*
 * collect all mounts that receive propagation from the mount in @list,
 * and return these additional mounts in the same list.
 * @list: the list of mounts to be unmounted.
 *
 * vfsmount lock must be held for write
 */
int propagate_umount(struct list_head *list)
{
	struct mount *mnt;
	LIST_HEAD(to_restore);
	LIST_HEAD(to_umount);
	LIST_HEAD(visited);

	/* Find candidates for unmounting */
	list_for_each_entry_reverse(mnt, list, mnt_list) {
		struct mount *parent = mnt->mnt_parent;
		struct mount *m;

		/*
		 * If this mount has already been visited it is known that it's
		 * entire peer group and all of their slaves in the propagation
		 * tree for the mountpoint has already been visited and there is
		 * no need to visit them again.
		 */
		if (!list_empty(&mnt->mnt_umounting))
			continue;

		list_add_tail(&mnt->mnt_umounting, &visited);
		for (m = propagation_next(parent, parent); m;
		     m = propagation_next(m, parent)) {
			struct mount *child = __lookup_mnt(&m->mnt,
							   mnt->mnt_mountpoint);
			if (!child)
				continue;

			if (!list_empty(&child->mnt_umounting)) {
				/*
				 * If the child has already been visited it is
				 * know that it's entire peer group and all of
				 * their slaves in the propgation tree for the
				 * mountpoint has already been visited and there
				 * is no need to visit this subtree again.
				 */
				m = skip_propagation_subtree(m, parent);
				continue;
			} else if (child->mnt.mnt_flags & MNT_UMOUNT) {
				/*
				 * We have come accross an partially unmounted
				 * mount in list that has not been visited yet.
				 * Remember it has been visited and continue
				 * about our merry way.
				 */
				list_add_tail(&child->mnt_umounting, &visited);
				continue;
			}

			/* Check the child and parents while progress is made */
			while (__propagate_umount(child,
						  &to_umount, &to_restore)) {
				/* Is the parent a umount candidate? */
				child = child->mnt_parent;
				if (list_empty(&child->mnt_umounting))
					break;
			}
		}
	}

	umount_list(&to_umount, &to_restore);
	restore_mounts(&to_restore);
	cleanup_umount_visitations(&visited);
	list_splice_tail(&to_umount, list);

	return 0;
}

<<<<<<< HEAD
/*
 *  Iterates over all slaves, and slaves of slaves.
 */
static struct mount *next_descendent(struct mount *root, struct mount *cur)
{
	if (!IS_MNT_NEW(cur) && !list_empty(&cur->mnt_slave_list))
		return first_slave(cur);
	do {
		struct mount *master = cur->mnt_master;

		if (!master || cur->mnt_slave.next != &master->mnt_slave_list) {
			struct mount *next = next_slave(cur);

			return (next == root) ? NULL : next;
		}
		cur = master;
	} while (cur != root);
	return NULL;
}

void propagate_remount(struct mount *mnt)
{
	struct mount *m = mnt;
	struct super_block *sb = mnt->mnt.mnt_sb;

	if (sb->s_op->copy_mnt_data) {
		m = next_descendent(mnt, m);
		while (m) {
			sb->s_op->copy_mnt_data(m->mnt.data, mnt->mnt.data);
			m = next_descendent(mnt, m);
		}
=======
void propagate_remount(struct mount *mnt)
{
	struct mount *parent = mnt->mnt_parent;
	struct mount *p = mnt, *m;
	struct super_block *sb = mnt->mnt.mnt_sb;

	if (!sb->s_op->copy_mnt_data)
		return;
	for (p = propagation_next(parent, parent); p;
				p = propagation_next(p, parent)) {
		m = __lookup_mnt(&p->mnt, mnt->mnt_mountpoint);
		if (m)
			sb->s_op->copy_mnt_data(m->mnt.data, mnt->mnt.data);
>>>>>>> 152bacdd
	}
}<|MERGE_RESOLUTION|>--- conflicted
+++ resolved
@@ -610,39 +610,6 @@
 	return 0;
 }
 
-<<<<<<< HEAD
-/*
- *  Iterates over all slaves, and slaves of slaves.
- */
-static struct mount *next_descendent(struct mount *root, struct mount *cur)
-{
-	if (!IS_MNT_NEW(cur) && !list_empty(&cur->mnt_slave_list))
-		return first_slave(cur);
-	do {
-		struct mount *master = cur->mnt_master;
-
-		if (!master || cur->mnt_slave.next != &master->mnt_slave_list) {
-			struct mount *next = next_slave(cur);
-
-			return (next == root) ? NULL : next;
-		}
-		cur = master;
-	} while (cur != root);
-	return NULL;
-}
-
-void propagate_remount(struct mount *mnt)
-{
-	struct mount *m = mnt;
-	struct super_block *sb = mnt->mnt.mnt_sb;
-
-	if (sb->s_op->copy_mnt_data) {
-		m = next_descendent(mnt, m);
-		while (m) {
-			sb->s_op->copy_mnt_data(m->mnt.data, mnt->mnt.data);
-			m = next_descendent(mnt, m);
-		}
-=======
 void propagate_remount(struct mount *mnt)
 {
 	struct mount *parent = mnt->mnt_parent;
@@ -656,6 +623,5 @@
 		m = __lookup_mnt(&p->mnt, mnt->mnt_mountpoint);
 		if (m)
 			sb->s_op->copy_mnt_data(m->mnt.data, mnt->mnt.data);
->>>>>>> 152bacdd
 	}
 }