--- conflicted
+++ resolved
@@ -4897,8 +4897,6 @@
 		goto restore_opts;
 	}
 
-<<<<<<< HEAD
-=======
 	if ((old_opts.s_mount_opt & EXT4_MOUNT_JOURNAL_CHECKSUM) ^
 	    test_opt(sb, JOURNAL_CHECKSUM)) {
 		ext4_msg(sb, KERN_ERR, "changing journal_checksum "
@@ -4907,7 +4905,6 @@
 		goto restore_opts;
 	}
 
->>>>>>> 1bc116ff
 	if (test_opt(sb, DATA_FLAGS) == EXT4_MOUNT_JOURNAL_DATA) {
 		if (test_opt2(sb, EXPLICIT_DELALLOC)) {
 			ext4_msg(sb, KERN_ERR, "can't mount with "
