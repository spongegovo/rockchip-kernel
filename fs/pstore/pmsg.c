/*
 * Copyright 2014  Google, Inc.
 *
 * This software is licensed under the terms of the GNU General Public
 * License version 2, as published by the Free Software Foundation, and
 * may be copied, distributed, and modified under those terms.
 *
 * This program is distributed in the hope that it will be useful,
 * but WITHOUT ANY WARRANTY; without even the implied warranty of
 * MERCHANTABILITY or FITNESS FOR A PARTICULAR PURPOSE.  See the
 * GNU General Public License for more details.
 */

#include <linux/cdev.h>
#include <linux/device.h>
#include <linux/fs.h>
#include <linux/uaccess.h>
#include <linux/vmalloc.h>
#include "internal.h"

static DEFINE_MUTEX(pmsg_lock);

static ssize_t write_pmsg(struct file *file, const char __user *buf,
			  size_t count, loff_t *ppos)
{
	u64 id;
	int ret;

	if (!count)
		return 0;

	/* check outside lock, page in any data. write_buf_user also checks */
	if (!access_ok(VERIFY_READ, buf, count))
		return -EFAULT;

<<<<<<< HEAD
	buffer_size = count;
	if (buffer_size > PMSG_MAX_BOUNCE_BUFFER_SIZE)
		buffer_size = PMSG_MAX_BOUNCE_BUFFER_SIZE;
	buffer = vmalloc(buffer_size);
	if (!buffer)
		return -ENOMEM;

=======
>>>>>>> 1bc116ff
	mutex_lock(&pmsg_lock);
	ret = psinfo->write_buf_user(PSTORE_TYPE_PMSG, 0, &id, 0, buf, count,
				     psinfo);
	mutex_unlock(&pmsg_lock);
	return ret ? ret : count;
}

static const struct file_operations pmsg_fops = {
	.owner		= THIS_MODULE,
	.llseek		= noop_llseek,
	.write		= write_pmsg,
};

static struct class *pmsg_class;
static int pmsg_major;
#define PMSG_NAME "pmsg"
#undef pr_fmt
#define pr_fmt(fmt) PMSG_NAME ": " fmt

static char *pmsg_devnode(struct device *dev, umode_t *mode)
{
	if (mode)
		*mode = 0220;
	return NULL;
}

void pstore_register_pmsg(void)
{
	struct device *pmsg_device;

	pmsg_major = register_chrdev(0, PMSG_NAME, &pmsg_fops);
	if (pmsg_major < 0) {
		pr_err("register_chrdev failed\n");
		goto err;
	}

	pmsg_class = class_create(THIS_MODULE, PMSG_NAME);
	if (IS_ERR(pmsg_class)) {
		pr_err("device class file already in use\n");
		goto err_class;
	}
	pmsg_class->devnode = pmsg_devnode;

	pmsg_device = device_create(pmsg_class, NULL, MKDEV(pmsg_major, 0),
					NULL, "%s%d", PMSG_NAME, 0);
	if (IS_ERR(pmsg_device)) {
		pr_err("failed to create device\n");
		goto err_device;
	}
	return;

err_device:
	class_destroy(pmsg_class);
err_class:
	unregister_chrdev(pmsg_major, PMSG_NAME);
err:
	return;
}<|MERGE_RESOLUTION|>--- conflicted
+++ resolved
@@ -33,16 +33,6 @@
 	if (!access_ok(VERIFY_READ, buf, count))
 		return -EFAULT;
 
-<<<<<<< HEAD
-	buffer_size = count;
-	if (buffer_size > PMSG_MAX_BOUNCE_BUFFER_SIZE)
-		buffer_size = PMSG_MAX_BOUNCE_BUFFER_SIZE;
-	buffer = vmalloc(buffer_size);
-	if (!buffer)
-		return -ENOMEM;
-
-=======
->>>>>>> 1bc116ff
 	mutex_lock(&pmsg_lock);
 	ret = psinfo->write_buf_user(PSTORE_TYPE_PMSG, 0, &id, 0, buf, count,
 				     psinfo);
