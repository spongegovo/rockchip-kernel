/*
 * Gadget Driver for Android ADB
 *
 * Copyright (C) 2008 Google, Inc.
 * Author: Mike Lockwood <lockwood@android.com>
 *
 * This software is licensed under the terms of the GNU General Public
 * License version 2, as published by the Free Software Foundation, and
 * may be copied, distributed, and modified under those terms.
 *
 * This program is distributed in the hope that it will be useful,
 * but WITHOUT ANY WARRANTY; without even the implied warranty of
 * MERCHANTABILITY or FITNESS FOR A PARTICULAR PURPOSE.  See the
 * GNU General Public License for more details.
 *
 */

/* #define DEBUG */
/* #define VERBOSE_DEBUG */

#include <linux/module.h>
#include <linux/init.h>
#include <linux/poll.h>
#include <linux/delay.h>
#include <linux/wait.h>
#include <linux/err.h>
#include <linux/interrupt.h>

#include <linux/types.h>
#include <linux/device.h>
#include <linux/miscdevice.h>

#include <linux/usb/android_composite.h>

#define BULK_BUFFER_SIZE           4096

/* number of tx requests to allocate */
#define TX_REQ_MAX 4

static const char shortname[] = "android_adb";

struct adb_dev {
	struct usb_function function;
	struct usb_composite_dev *cdev;
	spinlock_t lock;

	struct usb_ep *ep_in;
	struct usb_ep *ep_out;

	int online;
	int error;

	atomic_t read_excl;
	atomic_t write_excl;
	atomic_t open_excl;

	struct list_head tx_idle;

	wait_queue_head_t read_wq;
	wait_queue_head_t write_wq;
	struct usb_request *rx_req;
	int rx_done;
};

static struct usb_interface_descriptor adb_interface_desc = {
	.bLength                = USB_DT_INTERFACE_SIZE,
	.bDescriptorType        = USB_DT_INTERFACE,
	.bInterfaceNumber       = 0,
	.bNumEndpoints          = 2,
	.bInterfaceClass        = 0xFF,
	.bInterfaceSubClass     = 0x42,
	.bInterfaceProtocol     = 1,
};

static struct usb_endpoint_descriptor adb_highspeed_in_desc = {
	.bLength                = USB_DT_ENDPOINT_SIZE,
	.bDescriptorType        = USB_DT_ENDPOINT,
	.bEndpointAddress       = USB_DIR_IN,
	.bmAttributes           = USB_ENDPOINT_XFER_BULK,
	.wMaxPacketSize         = __constant_cpu_to_le16(512),
};

static struct usb_endpoint_descriptor adb_highspeed_out_desc = {
	.bLength                = USB_DT_ENDPOINT_SIZE,
	.bDescriptorType        = USB_DT_ENDPOINT,
	.bEndpointAddress       = USB_DIR_OUT,
	.bmAttributes           = USB_ENDPOINT_XFER_BULK,
	.wMaxPacketSize         = __constant_cpu_to_le16(512),
};

static struct usb_endpoint_descriptor adb_fullspeed_in_desc = {
	.bLength                = USB_DT_ENDPOINT_SIZE,
	.bDescriptorType        = USB_DT_ENDPOINT,
	.bEndpointAddress       = USB_DIR_IN,
	.bmAttributes           = USB_ENDPOINT_XFER_BULK,
};

static struct usb_endpoint_descriptor adb_fullspeed_out_desc = {
	.bLength                = USB_DT_ENDPOINT_SIZE,
	.bDescriptorType        = USB_DT_ENDPOINT,
	.bEndpointAddress       = USB_DIR_OUT,
	.bmAttributes           = USB_ENDPOINT_XFER_BULK,
};

static struct usb_descriptor_header *fs_adb_descs[] = {
	(struct usb_descriptor_header *) &adb_interface_desc,
	(struct usb_descriptor_header *) &adb_fullspeed_in_desc,
	(struct usb_descriptor_header *) &adb_fullspeed_out_desc,
	NULL,
};

static struct usb_descriptor_header *hs_adb_descs[] = {
	(struct usb_descriptor_header *) &adb_interface_desc,
	(struct usb_descriptor_header *) &adb_highspeed_in_desc,
	(struct usb_descriptor_header *) &adb_highspeed_out_desc,
	NULL,
};


/* temporary variable used between adb_open() and adb_gadget_bind() */
static struct adb_dev *_adb_dev;

static atomic_t adb_enable_excl;

static inline struct adb_dev *func_to_dev(struct usb_function *f)
{
	return container_of(f, struct adb_dev, function);
}


static struct usb_request *adb_request_new(struct usb_ep *ep, int buffer_size)
{
	struct usb_request *req = usb_ep_alloc_request(ep, GFP_KERNEL);
	if (!req)
		return NULL;

	/* now allocate buffers for the requests */
	req->buf = kmalloc(buffer_size, GFP_KERNEL);
	if (!req->buf) {
		usb_ep_free_request(ep, req);
		return NULL;
	}

	return req;
}

static void adb_request_free(struct usb_request *req, struct usb_ep *ep)
{
	if (req) {
		kfree(req->buf);
		usb_ep_free_request(ep, req);
	}
}

static inline int _lock(atomic_t *excl)
{
	if (atomic_inc_return(excl) == 1) {
		return 0;
	} else {
		atomic_dec(excl);
		return -1;
	}
}

static inline void _unlock(atomic_t *excl)
{
	atomic_dec(excl);
}

/* add a request to the tail of a list */
void req_put(struct adb_dev *dev, struct list_head *head,
		struct usb_request *req)
{
	unsigned long flags;

	spin_lock_irqsave(&dev->lock, flags);
	list_add_tail(&req->list, head);
	spin_unlock_irqrestore(&dev->lock, flags);
}

/* remove a request from the head of a list */
struct usb_request *req_get(struct adb_dev *dev, struct list_head *head)
{
	unsigned long flags;
	struct usb_request *req;

	spin_lock_irqsave(&dev->lock, flags);
	if (list_empty(head)) {
		req = 0;
	} else {
		req = list_first_entry(head, struct usb_request, list);
		list_del(&req->list);
	}
	spin_unlock_irqrestore(&dev->lock, flags);
	return req;
}

static void adb_complete_in(struct usb_ep *ep, struct usb_request *req)
{
	struct adb_dev *dev = _adb_dev;

	if (req->status != 0)
		dev->error = 1;

	req_put(dev, &dev->tx_idle, req);

	wake_up(&dev->write_wq);
}

static void adb_complete_out(struct usb_ep *ep, struct usb_request *req)
{
	struct adb_dev *dev = _adb_dev;

	dev->rx_done = 1;
	if (req->status != 0)
		dev->error = 1;

	wake_up(&dev->read_wq);
}

static int __init create_bulk_endpoints(struct adb_dev *dev,
				struct usb_endpoint_descriptor *in_desc,
				struct usb_endpoint_descriptor *out_desc)
{
	struct usb_composite_dev *cdev = dev->cdev;
	struct usb_request *req;
	struct usb_ep *ep;
	int i;

	DBG(cdev, "create_bulk_endpoints dev: %p\n", dev);

	ep = usb_ep_autoconfig(cdev->gadget, in_desc);
	if (!ep) {
		DBG(cdev, "usb_ep_autoconfig for ep_in failed\n");
		return -ENODEV;
	}
	DBG(cdev, "usb_ep_autoconfig for ep_in got %s\n", ep->name);
	ep->driver_data = dev;		/* claim the endpoint */
	dev->ep_in = ep;

	ep = usb_ep_autoconfig(cdev->gadget, out_desc);
	if (!ep) {
		DBG(cdev, "usb_ep_autoconfig for ep_out failed\n");
		return -ENODEV;
	}
	DBG(cdev, "usb_ep_autoconfig for adb ep_out got %s\n", ep->name);
	ep->driver_data = dev;		/* claim the endpoint */
	dev->ep_out = ep;

	/* now allocate requests for our endpoints */
	req = adb_request_new(dev->ep_out, BULK_BUFFER_SIZE);
	if (!req)
		goto fail;
	req->complete = adb_complete_out;
	dev->rx_req = req;

	for (i = 0; i < TX_REQ_MAX; i++) {
		req = adb_request_new(dev->ep_in, BULK_BUFFER_SIZE);
		if (!req)
			goto fail;
		req->complete = adb_complete_in;
		req_put(dev, &dev->tx_idle, req);
	}

	return 0;

fail:
	printk(KERN_ERR "adb_bind() could not allocate requests\n");
	return -1;
}

static ssize_t adb_read(struct file *fp, char __user *buf,
				size_t count, loff_t *pos)
{
	struct adb_dev *dev = fp->private_data;
	struct usb_composite_dev *cdev = dev->cdev;
	struct usb_request *req;
	int r = count, xfer;
	int ret;

	DBG(cdev, "adb_read(%d)\n", count);

	if (count > BULK_BUFFER_SIZE)
		return -EINVAL;

	if (_lock(&dev->read_excl))
		return -EBUSY;

	/* we will block until we're online */
	while (!(dev->online || dev->error)) {
		DBG(cdev, "adb_read: waiting for online state\n");
		ret = wait_event_interruptible(dev->read_wq,
				(dev->online || dev->error));
		if (ret < 0) {
			_unlock(&dev->read_excl);
			return ret;
		}
	}
	if (dev->error) {
		r = -EIO;
		goto done;
	}

requeue_req:
	/* queue a request */
	req = dev->rx_req;
	req->length = count;
	dev->rx_done = 0;
	ret = usb_ep_queue(dev->ep_out, req, GFP_ATOMIC);
	if (ret < 0) {
		DBG(cdev, "adb_read: failed to queue req %p (%d)\n", req, ret);
		r = -EIO;
		dev->error = 1;
		goto done;
	} else {
		DBG(cdev, "rx %p queue\n", req);
	}

	/* wait for a request to complete */
	ret = wait_event_interruptible(dev->read_wq, dev->rx_done);
	if (ret < 0) {
		dev->error = 1;
		r = ret;
		goto done;
	}
	if (!dev->error) {
		/* If we got a 0-len packet, throw it back and try again. */
		if (req->actual == 0)
			goto requeue_req;

		DBG(cdev, "rx %p %d\n", req, req->actual);
		xfer = (req->actual < count) ? req->actual : count;
		if (copy_to_user(buf, req->buf, xfer))
			r = -EFAULT;
	} else
		r = -EIO;

done:
	_unlock(&dev->read_excl);
	DBG(cdev, "adb_read returning %d\n", r);
	return r;
}

static ssize_t adb_write(struct file *fp, const char __user *buf,
				 size_t count, loff_t *pos)
{
	struct adb_dev *dev = fp->private_data;
	struct usb_composite_dev *cdev = dev->cdev;
	struct usb_request *req = 0;
	int r = count, xfer;
	int ret;

	DBG(cdev, "adb_write(%d)\n", count);

	if (_lock(&dev->write_excl))
		return -EBUSY;

	while (count > 0) {
		if (dev->error) {
			DBG(cdev, "adb_write dev->error\n");
			r = -EIO;
			break;
		}

		/* get an idle tx request to use */
		req = 0;
		ret = wait_event_interruptible(dev->write_wq,
			((req = req_get(dev, &dev->tx_idle)) || dev->error));

		if (ret < 0) {
			r = ret;
			break;
		}

		if (req != 0) {
			if (count > BULK_BUFFER_SIZE)
				xfer = BULK_BUFFER_SIZE;
			else
				xfer = count;
			if (copy_from_user(req->buf, buf, xfer)) {
				r = -EFAULT;
				break;
			}

			req->length = xfer;
			ret = usb_ep_queue(dev->ep_in, req, GFP_ATOMIC);
			if (ret < 0) {
				DBG(cdev, "adb_write: xfer error %d\n", ret);
				dev->error = 1;
				r = -EIO;
				break;
			}

			buf += xfer;
			count -= xfer;

			/* zero this so we don't try to free it on error exit */
			req = 0;
		}
	}

	if (req)
		req_put(dev, &dev->tx_idle, req);

	_unlock(&dev->write_excl);
	DBG(cdev, "adb_write returning %d\n", r);
	return r;
}

static int adb_open(struct inode *ip, struct file *fp)
{
	printk(KERN_INFO "adb_open\n");
	if (_lock(&_adb_dev->open_excl))
		return -EBUSY;

	fp->private_data = _adb_dev;

	/* clear the error latch */
	_adb_dev->error = 0;

	return 0;
}

static int adb_release(struct inode *ip, struct file *fp)
{
	printk(KERN_INFO "adb_release\n");
	_unlock(&_adb_dev->open_excl);
	return 0;
}

/* file operations for ADB device /dev/android_adb */
static struct file_operations adb_fops = {
	.owner = THIS_MODULE,
	.read = adb_read,
	.write = adb_write,
	.open = adb_open,
	.release = adb_release,
};

static struct miscdevice adb_device = {
	.minor = MISC_DYNAMIC_MINOR,
	.name = shortname,
	.fops = &adb_fops,
};

static int adb_enable_open(struct inode *ip, struct file *fp)
{
	if (atomic_inc_return(&adb_enable_excl) != 1) {
		atomic_dec(&adb_enable_excl);
		return -EBUSY;
	}

	printk(KERN_INFO "enabling adb\n");
	android_enable_function(&_adb_dev->function, 1);

	return 0;
}

static int adb_enable_release(struct inode *ip, struct file *fp)
{
	printk(KERN_INFO "disabling adb\n");
	android_enable_function(&_adb_dev->function, 0);
	atomic_dec(&adb_enable_excl);
	return 0;
}

static const struct file_operations adb_enable_fops = {
	.owner =   THIS_MODULE,
	.open =    adb_enable_open,
	.release = adb_enable_release,
};

static struct miscdevice adb_enable_device = {
	.minor = MISC_DYNAMIC_MINOR,
	.name = "android_adb_enable",
	.fops = &adb_enable_fops,
};

static int
adb_function_bind(struct usb_configuration *c, struct usb_function *f)
{
	struct usb_composite_dev *cdev = c->cdev;
	struct adb_dev	*dev = func_to_dev(f);
	int			id;
	int			ret;

	dev->cdev = cdev;
	DBG(cdev, "adb_function_bind dev: %p\n", dev);
	/* allocate interface ID(s) */
	id = usb_interface_id(c, f);
	if (id < 0)
		return id;
	adb_interface_desc.bInterfaceNumber = id;

	/* allocate endpoints */
	ret = create_bulk_endpoints(dev, &adb_fullspeed_in_desc,
			&adb_fullspeed_out_desc);
	if (ret)
		return ret;

	/* support high speed hardware */
	if (gadget_is_dualspeed(c->cdev->gadget)) {
		adb_highspeed_in_desc.bEndpointAddress =
			adb_fullspeed_in_desc.bEndpointAddress;
		adb_highspeed_out_desc.bEndpointAddress =
			adb_fullspeed_out_desc.bEndpointAddress;
	}

	DBG(cdev, "%s speed %s: IN/%s, OUT/%s\n",
			gadget_is_dualspeed(c->cdev->gadget) ? "dual" : "full",
			f->name, dev->ep_in->name, dev->ep_out->name);
	return 0;
}

static void
adb_function_unbind(struct usb_configuration *c, struct usb_function *f)
{
	struct adb_dev	*dev = func_to_dev(f);
	struct usb_request *req;

	spin_lock_irq(&dev->lock);

	adb_request_free(dev->rx_req, dev->ep_out);
	while ((req = req_get(dev, &dev->tx_idle)))
		adb_request_free(req, dev->ep_in);

	dev->online = 0;
	dev->error = 1;
	spin_unlock_irq(&dev->lock);

	misc_deregister(&adb_device);
	misc_deregister(&adb_enable_device);
	kfree(_adb_dev);
	_adb_dev = NULL;
}

static int adb_function_set_alt(struct usb_function *f,
		unsigned intf, unsigned alt)
{
	struct adb_dev	*dev = func_to_dev(f);
	struct usb_composite_dev *cdev = f->config->cdev;
	int ret;

	DBG(cdev, "adb_function_set_alt intf: %d alt: %d\n", intf, alt);
	ret = usb_ep_enable(dev->ep_in,
			ep_choose(cdev->gadget,
				&adb_highspeed_in_desc,
				&adb_fullspeed_in_desc));
	if (ret)
		return ret;
	ret = usb_ep_enable(dev->ep_out,
			ep_choose(cdev->gadget,
				&adb_highspeed_out_desc,
				&adb_fullspeed_out_desc));
	if (ret) {
		usb_ep_disable(dev->ep_in);
		return ret;
	}
	dev->online = 1;

	/* readers may be blocked waiting for us to go online */
	wake_up(&dev->read_wq);
	return 0;
}

static void adb_function_disable(struct usb_function *f)
{
	struct adb_dev	*dev = func_to_dev(f);
	struct usb_composite_dev	*cdev = dev->cdev;

	DBG(cdev, "adb_function_disable\n");
	dev->online = 0;
	dev->error = 1;
	usb_ep_disable(dev->ep_in);
	usb_ep_disable(dev->ep_out);

	/* readers may be blocked waiting for us to go online */
	wake_up(&dev->read_wq);

	VDBG(cdev, "%s disabled\n", dev->function.name);
}

static int adb_bind_config(struct usb_configuration *c)
{
	struct adb_dev *dev;
	int ret;

	printk(KERN_INFO "adb_bind_config\n");

	dev = kzalloc(sizeof(*dev), GFP_KERNEL);
	if (!dev)
		return -ENOMEM;

	spin_lock_init(&dev->lock);

	init_waitqueue_head(&dev->read_wq);
	init_waitqueue_head(&dev->write_wq);

	atomic_set(&dev->open_excl, 0);
	atomic_set(&dev->read_excl, 0);
	atomic_set(&dev->write_excl, 0);

	INIT_LIST_HEAD(&dev->tx_idle);

	dev->cdev = c->cdev;
	dev->function.name = "adb";
	dev->function.descriptors = fs_adb_descs;
	dev->function.hs_descriptors = hs_adb_descs;
	dev->function.bind = adb_function_bind;
	dev->function.unbind = adb_function_unbind;
	dev->function.set_alt = adb_function_set_alt;
	dev->function.disable = adb_function_disable;

	/* start disabled */
<<<<<<< HEAD
	dev->function.hidden = 0;
=======
	dev->function.disabled = 1;
>>>>>>> 750bc63a

	/* _adb_dev must be set before calling usb_gadget_register_driver */
	_adb_dev = dev;

	ret = misc_register(&adb_device);
	if (ret)
		goto err1;
	ret = misc_register(&adb_enable_device);
	if (ret)
		goto err2;

	ret = usb_add_function(c, &dev->function);
	if (ret)
		goto err3;

	return 0;

err3:
	misc_deregister(&adb_enable_device);
err2:
	misc_deregister(&adb_device);
err1:
	kfree(dev);
	printk(KERN_ERR "adb gadget driver failed to initialize\n");
	return ret;
}

static struct android_usb_function adb_function = {
	.name = "adb",
	.bind_config = adb_bind_config,
};

static int __init init(void)
{
	printk(KERN_INFO "f_adb init\n");
	android_register_function(&adb_function);
	return 0;
}
module_init(init);<|MERGE_RESOLUTION|>--- conflicted
+++ resolved
@@ -612,11 +612,7 @@
 	dev->function.disable = adb_function_disable;
 
 	/* start disabled */
-<<<<<<< HEAD
-	dev->function.hidden = 0;
-=======
 	dev->function.disabled = 1;
->>>>>>> 750bc63a
 
 	/* _adb_dev must be set before calling usb_gadget_register_driver */
 	_adb_dev = dev;
