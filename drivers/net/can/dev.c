/*
 * Copyright (C) 2005 Marc Kleine-Budde, Pengutronix
 * Copyright (C) 2006 Andrey Volkov, Varma Electronics
 * Copyright (C) 2008-2009 Wolfgang Grandegger <wg@grandegger.com>
 *
 * This program is free software; you can redistribute it and/or modify
 * it under the terms of the version 2 of the GNU General Public License
 * as published by the Free Software Foundation
 *
 * This program is distributed in the hope that it will be useful,
 * but WITHOUT ANY WARRANTY; without even the implied warranty of
 * MERCHANTABILITY or FITNESS FOR A PARTICULAR PURPOSE. See the
 * GNU General Public License for more details.
 *
 * You should have received a copy of the GNU General Public License
 * along with this program; if not, see <http://www.gnu.org/licenses/>.
 */

#include <linux/module.h>
#include <linux/kernel.h>
#include <linux/slab.h>
#include <linux/netdevice.h>
#include <linux/if_arp.h>
#include <linux/can.h>
#include <linux/can/dev.h>
#include <linux/can/skb.h>
#include <linux/can/netlink.h>
#include <linux/can/led.h>
#include <net/rtnetlink.h>

#define MOD_DESC "CAN device driver interface"

MODULE_DESCRIPTION(MOD_DESC);
MODULE_LICENSE("GPL v2");
MODULE_AUTHOR("Wolfgang Grandegger <wg@grandegger.com>");

/* CAN DLC to real data length conversion helpers */

static const u8 dlc2len[] = {0, 1, 2, 3, 4, 5, 6, 7,
			     8, 12, 16, 20, 24, 32, 48, 64};

/* get data length from can_dlc with sanitized can_dlc */
u8 can_dlc2len(u8 can_dlc)
{
	return dlc2len[can_dlc & 0x0F];
}
EXPORT_SYMBOL_GPL(can_dlc2len);

static const u8 len2dlc[] = {0, 1, 2, 3, 4, 5, 6, 7, 8,		/* 0 - 8 */
			     9, 9, 9, 9,			/* 9 - 12 */
			     10, 10, 10, 10,			/* 13 - 16 */
			     11, 11, 11, 11,			/* 17 - 20 */
			     12, 12, 12, 12,			/* 21 - 24 */
			     13, 13, 13, 13, 13, 13, 13, 13,	/* 25 - 32 */
			     14, 14, 14, 14, 14, 14, 14, 14,	/* 33 - 40 */
			     14, 14, 14, 14, 14, 14, 14, 14,	/* 41 - 48 */
			     15, 15, 15, 15, 15, 15, 15, 15,	/* 49 - 56 */
			     15, 15, 15, 15, 15, 15, 15, 15};	/* 57 - 64 */

/* map the sanitized data length to an appropriate data length code */
u8 can_len2dlc(u8 len)
{
	if (unlikely(len > 64))
		return 0xF;

	return len2dlc[len];
}
EXPORT_SYMBOL_GPL(can_len2dlc);

#ifdef CONFIG_CAN_CALC_BITTIMING
#define CAN_CALC_MAX_ERROR 50 /* in one-tenth of a percent */

/*
 * Bit-timing calculation derived from:
 *
 * Code based on LinCAN sources and H8S2638 project
 * Copyright 2004-2006 Pavel Pisa - DCE FELK CVUT cz
 * Copyright 2005      Stanislav Marek
 * email: pisa@cmp.felk.cvut.cz
 *
 * Calculates proper bit-timing parameters for a specified bit-rate
 * and sample-point, which can then be used to set the bit-timing
 * registers of the CAN controller. You can find more information
 * in the header file linux/can/netlink.h.
 */
static int can_update_spt(const struct can_bittiming_const *btc,
			  int sampl_pt, int tseg, int *tseg1, int *tseg2)
{
	*tseg2 = tseg + 1 - (sampl_pt * (tseg + 1)) / 1000;
	if (*tseg2 < btc->tseg2_min)
		*tseg2 = btc->tseg2_min;
	if (*tseg2 > btc->tseg2_max)
		*tseg2 = btc->tseg2_max;
	*tseg1 = tseg - *tseg2;
	if (*tseg1 > btc->tseg1_max) {
		*tseg1 = btc->tseg1_max;
		*tseg2 = tseg - *tseg1;
	}
	return 1000 * (tseg + 1 - *tseg2) / (tseg + 1);
}

static int can_calc_bittiming(struct net_device *dev, struct can_bittiming *bt,
			      const struct can_bittiming_const *btc)
{
	struct can_priv *priv = netdev_priv(dev);
	long rate, best_rate = 0;
	long best_error = 1000000000, error = 0;
	int best_tseg = 0, best_brp = 0, brp = 0;
	int tsegall, tseg = 0, tseg1 = 0, tseg2 = 0;
	int spt_error = 1000, spt = 0, sampl_pt;
	u64 v64;

	/* Use CIA recommended sample points */
	if (bt->sample_point) {
		sampl_pt = bt->sample_point;
	} else {
		if (bt->bitrate > 800000)
			sampl_pt = 750;
		else if (bt->bitrate > 500000)
			sampl_pt = 800;
		else
			sampl_pt = 875;
	}

	/* tseg even = round down, odd = round up */
	for (tseg = (btc->tseg1_max + btc->tseg2_max) * 2 + 1;
	     tseg >= (btc->tseg1_min + btc->tseg2_min) * 2; tseg--) {
		tsegall = 1 + tseg / 2;
		/* Compute all possible tseg choices (tseg=tseg1+tseg2) */
		brp = priv->clock.freq / (tsegall * bt->bitrate) + tseg % 2;
		/* chose brp step which is possible in system */
		brp = (brp / btc->brp_inc) * btc->brp_inc;
		if ((brp < btc->brp_min) || (brp > btc->brp_max))
			continue;
		rate = priv->clock.freq / (brp * tsegall);
		error = bt->bitrate - rate;
		/* tseg brp biterror */
		if (error < 0)
			error = -error;
		if (error > best_error)
			continue;
		best_error = error;
		if (error == 0) {
			spt = can_update_spt(btc, sampl_pt, tseg / 2,
					     &tseg1, &tseg2);
			error = sampl_pt - spt;
			if (error < 0)
				error = -error;
			if (error > spt_error)
				continue;
			spt_error = error;
		}
		best_tseg = tseg / 2;
		best_brp = brp;
		best_rate = rate;
		if (error == 0)
			break;
	}

	if (best_error) {
		/* Error in one-tenth of a percent */
		error = (best_error * 1000) / bt->bitrate;
		if (error > CAN_CALC_MAX_ERROR) {
			netdev_err(dev,
				   "bitrate error %ld.%ld%% too high\n",
				   error / 10, error % 10);
			return -EDOM;
		} else {
			netdev_warn(dev, "bitrate error %ld.%ld%%\n",
				    error / 10, error % 10);
		}
	}

	/* real sample point */
	bt->sample_point = can_update_spt(btc, sampl_pt, best_tseg,
					  &tseg1, &tseg2);

	v64 = (u64)best_brp * 1000000000UL;
	do_div(v64, priv->clock.freq);
	bt->tq = (u32)v64;
	bt->prop_seg = tseg1 / 2;
	bt->phase_seg1 = tseg1 - bt->prop_seg;
	bt->phase_seg2 = tseg2;

	/* check for sjw user settings */
	if (!bt->sjw || !btc->sjw_max)
		bt->sjw = 1;
	else {
		/* bt->sjw is at least 1 -> sanitize upper bound to sjw_max */
		if (bt->sjw > btc->sjw_max)
			bt->sjw = btc->sjw_max;
		/* bt->sjw must not be higher than tseg2 */
		if (tseg2 < bt->sjw)
			bt->sjw = tseg2;
	}

	bt->brp = best_brp;
	/* real bit-rate */
	bt->bitrate = priv->clock.freq / (bt->brp * (tseg1 + tseg2 + 1));

	return 0;
}
#else /* !CONFIG_CAN_CALC_BITTIMING */
static int can_calc_bittiming(struct net_device *dev, struct can_bittiming *bt,
			      const struct can_bittiming_const *btc)
{
	netdev_err(dev, "bit-timing calculation not available\n");
	return -EINVAL;
}
#endif /* CONFIG_CAN_CALC_BITTIMING */

/*
 * Checks the validity of the specified bit-timing parameters prop_seg,
 * phase_seg1, phase_seg2 and sjw and tries to determine the bitrate
 * prescaler value brp. You can find more information in the header
 * file linux/can/netlink.h.
 */
static int can_fixup_bittiming(struct net_device *dev, struct can_bittiming *bt,
			       const struct can_bittiming_const *btc)
{
	struct can_priv *priv = netdev_priv(dev);
	int tseg1, alltseg;
	u64 brp64;

	tseg1 = bt->prop_seg + bt->phase_seg1;
	if (!bt->sjw)
		bt->sjw = 1;
	if (bt->sjw > btc->sjw_max ||
	    tseg1 < btc->tseg1_min || tseg1 > btc->tseg1_max ||
	    bt->phase_seg2 < btc->tseg2_min || bt->phase_seg2 > btc->tseg2_max)
		return -ERANGE;

	brp64 = (u64)priv->clock.freq * (u64)bt->tq;
	if (btc->brp_inc > 1)
		do_div(brp64, btc->brp_inc);
	brp64 += 500000000UL - 1;
	do_div(brp64, 1000000000UL); /* the practicable BRP */
	if (btc->brp_inc > 1)
		brp64 *= btc->brp_inc;
	bt->brp = (u32)brp64;

	if (bt->brp < btc->brp_min || bt->brp > btc->brp_max)
		return -EINVAL;

	alltseg = bt->prop_seg + bt->phase_seg1 + bt->phase_seg2 + 1;
	bt->bitrate = priv->clock.freq / (bt->brp * alltseg);
	bt->sample_point = ((tseg1 + 1) * 1000) / alltseg;

	return 0;
}

static int can_get_bittiming(struct net_device *dev, struct can_bittiming *bt,
			     const struct can_bittiming_const *btc)
{
	int err;

	/* Check if the CAN device has bit-timing parameters */
	if (!btc)
<<<<<<< HEAD
		return -ENOTSUPP;
=======
		return -EOPNOTSUPP;
>>>>>>> f58b8487

	/*
	 * Depending on the given can_bittiming parameter structure the CAN
	 * timing parameters are calculated based on the provided bitrate OR
	 * alternatively the CAN timing parameters (tq, prop_seg, etc.) are
	 * provided directly which are then checked and fixed up.
	 */
	if (!bt->tq && bt->bitrate)
		err = can_calc_bittiming(dev, bt, btc);
	else if (bt->tq && !bt->bitrate)
		err = can_fixup_bittiming(dev, bt, btc);
	else
		err = -EINVAL;

	return err;
}

/*
 * Local echo of CAN messages
 *
 * CAN network devices *should* support a local echo functionality
 * (see Documentation/networking/can.txt). To test the handling of CAN
 * interfaces that do not support the local echo both driver types are
 * implemented. In the case that the driver does not support the echo
 * the IFF_ECHO remains clear in dev->flags. This causes the PF_CAN core
 * to perform the echo as a fallback solution.
 */
static void can_flush_echo_skb(struct net_device *dev)
{
	struct can_priv *priv = netdev_priv(dev);
	struct net_device_stats *stats = &dev->stats;
	int i;

	for (i = 0; i < priv->echo_skb_max; i++) {
		if (priv->echo_skb[i]) {
			kfree_skb(priv->echo_skb[i]);
			priv->echo_skb[i] = NULL;
			stats->tx_dropped++;
			stats->tx_aborted_errors++;
		}
	}
}

/*
 * Put the skb on the stack to be looped backed locally lateron
 *
 * The function is typically called in the start_xmit function
 * of the device driver. The driver must protect access to
 * priv->echo_skb, if necessary.
 */
void can_put_echo_skb(struct sk_buff *skb, struct net_device *dev,
		      unsigned int idx)
{
	struct can_priv *priv = netdev_priv(dev);

	BUG_ON(idx >= priv->echo_skb_max);

	/* check flag whether this packet has to be looped back */
	if (!(dev->flags & IFF_ECHO) || skb->pkt_type != PACKET_LOOPBACK ||
	    (skb->protocol != htons(ETH_P_CAN) &&
	     skb->protocol != htons(ETH_P_CANFD))) {
		kfree_skb(skb);
		return;
	}

	if (!priv->echo_skb[idx]) {

		skb = can_create_echo_skb(skb);
		if (!skb)
			return;

		/* make settings for echo to reduce code in irq context */
		skb->pkt_type = PACKET_BROADCAST;
		skb->ip_summed = CHECKSUM_UNNECESSARY;
		skb->dev = dev;

		/* save this skb for tx interrupt echo handling */
		priv->echo_skb[idx] = skb;
	} else {
		/* locking problem with netif_stop_queue() ?? */
		netdev_err(dev, "%s: BUG! echo_skb is occupied!\n", __func__);
		kfree_skb(skb);
	}
}
EXPORT_SYMBOL_GPL(can_put_echo_skb);

/*
 * Get the skb from the stack and loop it back locally
 *
 * The function is typically called when the TX done interrupt
 * is handled in the device driver. The driver must protect
 * access to priv->echo_skb, if necessary.
 */
unsigned int can_get_echo_skb(struct net_device *dev, unsigned int idx)
{
	struct can_priv *priv = netdev_priv(dev);

	BUG_ON(idx >= priv->echo_skb_max);

	if (priv->echo_skb[idx]) {
		struct sk_buff *skb = priv->echo_skb[idx];
		struct can_frame *cf = (struct can_frame *)skb->data;
		u8 dlc = cf->can_dlc;

		netif_rx(priv->echo_skb[idx]);
		priv->echo_skb[idx] = NULL;

		return dlc;
	}

	return 0;
}
EXPORT_SYMBOL_GPL(can_get_echo_skb);

/*
  * Remove the skb from the stack and free it.
  *
  * The function is typically called when TX failed.
  */
void can_free_echo_skb(struct net_device *dev, unsigned int idx)
{
	struct can_priv *priv = netdev_priv(dev);

	BUG_ON(idx >= priv->echo_skb_max);

	if (priv->echo_skb[idx]) {
		kfree_skb(priv->echo_skb[idx]);
		priv->echo_skb[idx] = NULL;
	}
}
EXPORT_SYMBOL_GPL(can_free_echo_skb);

/*
 * CAN device restart for bus-off recovery
 */
static void can_restart(unsigned long data)
{
	struct net_device *dev = (struct net_device *)data;
	struct can_priv *priv = netdev_priv(dev);
	struct net_device_stats *stats = &dev->stats;
	struct sk_buff *skb;
	struct can_frame *cf;
	int err;

	BUG_ON(netif_carrier_ok(dev));

	/*
	 * No synchronization needed because the device is bus-off and
	 * no messages can come in or go out.
	 */
	can_flush_echo_skb(dev);

	/* send restart message upstream */
	skb = alloc_can_err_skb(dev, &cf);
	if (skb == NULL) {
		err = -ENOMEM;
		goto restart;
	}
	cf->can_id |= CAN_ERR_RESTARTED;

	netif_rx(skb);

	stats->rx_packets++;
	stats->rx_bytes += cf->can_dlc;

restart:
	netdev_dbg(dev, "restarted\n");
	priv->can_stats.restarts++;

	/* Now restart the device */
	err = priv->do_set_mode(dev, CAN_MODE_START);

	netif_carrier_on(dev);
	if (err)
		netdev_err(dev, "Error %d during restart", err);
}

int can_restart_now(struct net_device *dev)
{
	struct can_priv *priv = netdev_priv(dev);

	/*
	 * A manual restart is only permitted if automatic restart is
	 * disabled and the device is in the bus-off state
	 */
	if (priv->restart_ms)
		return -EINVAL;
	if (priv->state != CAN_STATE_BUS_OFF)
		return -EBUSY;

	/* Runs as soon as possible in the timer context */
	mod_timer(&priv->restart_timer, jiffies);

	return 0;
}

/*
 * CAN bus-off
 *
 * This functions should be called when the device goes bus-off to
 * tell the netif layer that no more packets can be sent or received.
 * If enabled, a timer is started to trigger bus-off recovery.
 */
void can_bus_off(struct net_device *dev)
{
	struct can_priv *priv = netdev_priv(dev);

	netdev_dbg(dev, "bus-off\n");

	netif_carrier_off(dev);
	priv->can_stats.bus_off++;

	if (priv->restart_ms)
		mod_timer(&priv->restart_timer,
			  jiffies + (priv->restart_ms * HZ) / 1000);
}
EXPORT_SYMBOL_GPL(can_bus_off);

static void can_setup(struct net_device *dev)
{
	dev->type = ARPHRD_CAN;
	dev->mtu = CAN_MTU;
	dev->hard_header_len = 0;
	dev->addr_len = 0;
	dev->tx_queue_len = 10;

	/* New-style flags. */
	dev->flags = IFF_NOARP;
	dev->features = NETIF_F_HW_CSUM;
}

struct sk_buff *alloc_can_skb(struct net_device *dev, struct can_frame **cf)
{
	struct sk_buff *skb;

	skb = netdev_alloc_skb(dev, sizeof(struct can_skb_priv) +
			       sizeof(struct can_frame));
	if (unlikely(!skb))
		return NULL;

	skb->protocol = htons(ETH_P_CAN);
	skb->pkt_type = PACKET_BROADCAST;
	skb->ip_summed = CHECKSUM_UNNECESSARY;

	can_skb_reserve(skb);
	can_skb_prv(skb)->ifindex = dev->ifindex;

	*cf = (struct can_frame *)skb_put(skb, sizeof(struct can_frame));
	memset(*cf, 0, sizeof(struct can_frame));

	return skb;
}
EXPORT_SYMBOL_GPL(alloc_can_skb);

struct sk_buff *alloc_canfd_skb(struct net_device *dev,
				struct canfd_frame **cfd)
{
	struct sk_buff *skb;

	skb = netdev_alloc_skb(dev, sizeof(struct can_skb_priv) +
			       sizeof(struct canfd_frame));
	if (unlikely(!skb))
		return NULL;

	skb->protocol = htons(ETH_P_CANFD);
	skb->pkt_type = PACKET_BROADCAST;
	skb->ip_summed = CHECKSUM_UNNECESSARY;

	can_skb_reserve(skb);
	can_skb_prv(skb)->ifindex = dev->ifindex;

	*cfd = (struct canfd_frame *)skb_put(skb, sizeof(struct canfd_frame));
	memset(*cfd, 0, sizeof(struct canfd_frame));

	return skb;
}
EXPORT_SYMBOL_GPL(alloc_canfd_skb);

struct sk_buff *alloc_can_err_skb(struct net_device *dev, struct can_frame **cf)
{
	struct sk_buff *skb;

	skb = alloc_can_skb(dev, cf);
	if (unlikely(!skb))
		return NULL;

	(*cf)->can_id = CAN_ERR_FLAG;
	(*cf)->can_dlc = CAN_ERR_DLC;

	return skb;
}
EXPORT_SYMBOL_GPL(alloc_can_err_skb);

/*
 * Allocate and setup space for the CAN network device
 */
struct net_device *alloc_candev(int sizeof_priv, unsigned int echo_skb_max)
{
	struct net_device *dev;
	struct can_priv *priv;
	int size;

	if (echo_skb_max)
		size = ALIGN(sizeof_priv, sizeof(struct sk_buff *)) +
			echo_skb_max * sizeof(struct sk_buff *);
	else
		size = sizeof_priv;

	dev = alloc_netdev(size, "can%d", can_setup);
	if (!dev)
		return NULL;

	priv = netdev_priv(dev);

	if (echo_skb_max) {
		priv->echo_skb_max = echo_skb_max;
		priv->echo_skb = (void *)priv +
			ALIGN(sizeof_priv, sizeof(struct sk_buff *));
	}

	priv->state = CAN_STATE_STOPPED;

	init_timer(&priv->restart_timer);

	return dev;
}
EXPORT_SYMBOL_GPL(alloc_candev);

/*
 * Free space of the CAN network device
 */
void free_candev(struct net_device *dev)
{
	free_netdev(dev);
}
EXPORT_SYMBOL_GPL(free_candev);

/*
 * changing MTU and control mode for CAN/CANFD devices
 */
int can_change_mtu(struct net_device *dev, int new_mtu)
{
	struct can_priv *priv = netdev_priv(dev);

	/* Do not allow changing the MTU while running */
	if (dev->flags & IFF_UP)
		return -EBUSY;

	/* allow change of MTU according to the CANFD ability of the device */
	switch (new_mtu) {
	case CAN_MTU:
		priv->ctrlmode &= ~CAN_CTRLMODE_FD;
		break;

	case CANFD_MTU:
		if (!(priv->ctrlmode_supported & CAN_CTRLMODE_FD))
			return -EINVAL;

		priv->ctrlmode |= CAN_CTRLMODE_FD;
		break;

	default:
		return -EINVAL;
	}

	dev->mtu = new_mtu;
	return 0;
}
EXPORT_SYMBOL_GPL(can_change_mtu);

/*
 * Common open function when the device gets opened.
 *
 * This function should be called in the open function of the device
 * driver.
 */
int open_candev(struct net_device *dev)
{
	struct can_priv *priv = netdev_priv(dev);

	if (!priv->bittiming.bitrate) {
		netdev_err(dev, "bit-timing not yet defined\n");
		return -EINVAL;
	}

	/* For CAN FD the data bitrate has to be >= the arbitration bitrate */
	if ((priv->ctrlmode & CAN_CTRLMODE_FD) &&
	    (!priv->data_bittiming.bitrate ||
	     (priv->data_bittiming.bitrate < priv->bittiming.bitrate))) {
		netdev_err(dev, "incorrect/missing data bit-timing\n");
		return -EINVAL;
	}

	/* Switch carrier on if device was stopped while in bus-off state */
	if (!netif_carrier_ok(dev))
		netif_carrier_on(dev);

	setup_timer(&priv->restart_timer, can_restart, (unsigned long)dev);

	return 0;
}
EXPORT_SYMBOL_GPL(open_candev);

/*
 * Common close function for cleanup before the device gets closed.
 *
 * This function should be called in the close function of the device
 * driver.
 */
void close_candev(struct net_device *dev)
{
	struct can_priv *priv = netdev_priv(dev);

	del_timer_sync(&priv->restart_timer);
	can_flush_echo_skb(dev);
}
EXPORT_SYMBOL_GPL(close_candev);

/*
 * CAN netlink interface
 */
static const struct nla_policy can_policy[IFLA_CAN_MAX + 1] = {
	[IFLA_CAN_STATE]	= { .type = NLA_U32 },
	[IFLA_CAN_CTRLMODE]	= { .len = sizeof(struct can_ctrlmode) },
	[IFLA_CAN_RESTART_MS]	= { .type = NLA_U32 },
	[IFLA_CAN_RESTART]	= { .type = NLA_U32 },
	[IFLA_CAN_BITTIMING]	= { .len = sizeof(struct can_bittiming) },
	[IFLA_CAN_BITTIMING_CONST]
				= { .len = sizeof(struct can_bittiming_const) },
	[IFLA_CAN_CLOCK]	= { .len = sizeof(struct can_clock) },
	[IFLA_CAN_BERR_COUNTER]	= { .len = sizeof(struct can_berr_counter) },
	[IFLA_CAN_DATA_BITTIMING]
				= { .len = sizeof(struct can_bittiming) },
	[IFLA_CAN_DATA_BITTIMING_CONST]
				= { .len = sizeof(struct can_bittiming_const) },
};

static int can_changelink(struct net_device *dev,
			  struct nlattr *tb[], struct nlattr *data[])
{
	struct can_priv *priv = netdev_priv(dev);
	int err;

	/* We need synchronization with dev->stop() */
	ASSERT_RTNL();

	if (data[IFLA_CAN_BITTIMING]) {
		struct can_bittiming bt;

		/* Do not allow changing bittiming while running */
		if (dev->flags & IFF_UP)
			return -EBUSY;
		memcpy(&bt, nla_data(data[IFLA_CAN_BITTIMING]), sizeof(bt));
		err = can_get_bittiming(dev, &bt, priv->bittiming_const);
		if (err)
			return err;
		memcpy(&priv->bittiming, &bt, sizeof(bt));

		if (priv->do_set_bittiming) {
			/* Finally, set the bit-timing registers */
			err = priv->do_set_bittiming(dev);
			if (err)
				return err;
		}
	}

	if (data[IFLA_CAN_CTRLMODE]) {
		struct can_ctrlmode *cm;

		/* Do not allow changing controller mode while running */
		if (dev->flags & IFF_UP)
			return -EBUSY;
		cm = nla_data(data[IFLA_CAN_CTRLMODE]);
		if (cm->flags & ~priv->ctrlmode_supported)
			return -EOPNOTSUPP;
		priv->ctrlmode &= ~cm->mask;
		priv->ctrlmode |= cm->flags;

		/* CAN_CTRLMODE_FD can only be set when driver supports FD */
		if (priv->ctrlmode & CAN_CTRLMODE_FD)
			dev->mtu = CANFD_MTU;
		else
			dev->mtu = CAN_MTU;
	}

	if (data[IFLA_CAN_RESTART_MS]) {
		/* Do not allow changing restart delay while running */
		if (dev->flags & IFF_UP)
			return -EBUSY;
		priv->restart_ms = nla_get_u32(data[IFLA_CAN_RESTART_MS]);
	}

	if (data[IFLA_CAN_RESTART]) {
		/* Do not allow a restart while not running */
		if (!(dev->flags & IFF_UP))
			return -EINVAL;
		err = can_restart_now(dev);
		if (err)
			return err;
	}

	if (data[IFLA_CAN_DATA_BITTIMING]) {
		struct can_bittiming dbt;

		/* Do not allow changing bittiming while running */
		if (dev->flags & IFF_UP)
			return -EBUSY;
		memcpy(&dbt, nla_data(data[IFLA_CAN_DATA_BITTIMING]),
		       sizeof(dbt));
		err = can_get_bittiming(dev, &dbt, priv->data_bittiming_const);
		if (err)
			return err;
		memcpy(&priv->data_bittiming, &dbt, sizeof(dbt));

		if (priv->do_set_data_bittiming) {
			/* Finally, set the bit-timing registers */
			err = priv->do_set_data_bittiming(dev);
			if (err)
				return err;
		}
	}

	return 0;
}

static size_t can_get_size(const struct net_device *dev)
{
	struct can_priv *priv = netdev_priv(dev);
	size_t size = 0;

	if (priv->bittiming.bitrate)				/* IFLA_CAN_BITTIMING */
		size += nla_total_size(sizeof(struct can_bittiming));
	if (priv->bittiming_const)				/* IFLA_CAN_BITTIMING_CONST */
		size += nla_total_size(sizeof(struct can_bittiming_const));
	size += nla_total_size(sizeof(struct can_clock));	/* IFLA_CAN_CLOCK */
	size += nla_total_size(sizeof(u32));			/* IFLA_CAN_STATE */
	size += nla_total_size(sizeof(struct can_ctrlmode));	/* IFLA_CAN_CTRLMODE */
	size += nla_total_size(sizeof(u32));			/* IFLA_CAN_RESTART_MS */
	if (priv->do_get_berr_counter)				/* IFLA_CAN_BERR_COUNTER */
		size += nla_total_size(sizeof(struct can_berr_counter));
	if (priv->data_bittiming.bitrate)			/* IFLA_CAN_DATA_BITTIMING */
		size += nla_total_size(sizeof(struct can_bittiming));
	if (priv->data_bittiming_const)				/* IFLA_CAN_DATA_BITTIMING_CONST */
		size += nla_total_size(sizeof(struct can_bittiming_const));

	return size;
}

static int can_fill_info(struct sk_buff *skb, const struct net_device *dev)
{
	struct can_priv *priv = netdev_priv(dev);
	struct can_ctrlmode cm = {.flags = priv->ctrlmode};
	struct can_berr_counter bec;
	enum can_state state = priv->state;

	if (priv->do_get_state)
		priv->do_get_state(dev, &state);

	if ((priv->bittiming.bitrate &&
	     nla_put(skb, IFLA_CAN_BITTIMING,
		     sizeof(priv->bittiming), &priv->bittiming)) ||

	    (priv->bittiming_const &&
	     nla_put(skb, IFLA_CAN_BITTIMING_CONST,
		     sizeof(*priv->bittiming_const), priv->bittiming_const)) ||

	    nla_put(skb, IFLA_CAN_CLOCK, sizeof(cm), &priv->clock) ||
	    nla_put_u32(skb, IFLA_CAN_STATE, state) ||
	    nla_put(skb, IFLA_CAN_CTRLMODE, sizeof(cm), &cm) ||
	    nla_put_u32(skb, IFLA_CAN_RESTART_MS, priv->restart_ms) ||

	    (priv->do_get_berr_counter &&
	     !priv->do_get_berr_counter(dev, &bec) &&
	     nla_put(skb, IFLA_CAN_BERR_COUNTER, sizeof(bec), &bec)) ||

	    (priv->data_bittiming.bitrate &&
	     nla_put(skb, IFLA_CAN_DATA_BITTIMING,
		     sizeof(priv->data_bittiming), &priv->data_bittiming)) ||

	    (priv->data_bittiming_const &&
	     nla_put(skb, IFLA_CAN_DATA_BITTIMING_CONST,
		     sizeof(*priv->data_bittiming_const),
		     priv->data_bittiming_const)))
		return -EMSGSIZE;

	return 0;
}

static size_t can_get_xstats_size(const struct net_device *dev)
{
	return sizeof(struct can_device_stats);
}

static int can_fill_xstats(struct sk_buff *skb, const struct net_device *dev)
{
	struct can_priv *priv = netdev_priv(dev);

	if (nla_put(skb, IFLA_INFO_XSTATS,
		    sizeof(priv->can_stats), &priv->can_stats))
		goto nla_put_failure;
	return 0;

nla_put_failure:
	return -EMSGSIZE;
}

static int can_newlink(struct net *src_net, struct net_device *dev,
		       struct nlattr *tb[], struct nlattr *data[])
{
	return -EOPNOTSUPP;
}

static struct rtnl_link_ops can_link_ops __read_mostly = {
	.kind		= "can",
	.maxtype	= IFLA_CAN_MAX,
	.policy		= can_policy,
	.setup		= can_setup,
	.newlink	= can_newlink,
	.changelink	= can_changelink,
	.get_size	= can_get_size,
	.fill_info	= can_fill_info,
	.get_xstats_size = can_get_xstats_size,
	.fill_xstats	= can_fill_xstats,
};

/*
 * Register the CAN network device
 */
int register_candev(struct net_device *dev)
{
	dev->rtnl_link_ops = &can_link_ops;
	return register_netdev(dev);
}
EXPORT_SYMBOL_GPL(register_candev);

/*
 * Unregister the CAN network device
 */
void unregister_candev(struct net_device *dev)
{
	unregister_netdev(dev);
}
EXPORT_SYMBOL_GPL(unregister_candev);

/*
 * Test if a network device is a candev based device
 * and return the can_priv* if so.
 */
struct can_priv *safe_candev_priv(struct net_device *dev)
{
	if ((dev->type != ARPHRD_CAN) || (dev->rtnl_link_ops != &can_link_ops))
		return NULL;

	return netdev_priv(dev);
}
EXPORT_SYMBOL_GPL(safe_candev_priv);

static __init int can_dev_init(void)
{
	int err;

	can_led_notifier_init();

	err = rtnl_link_register(&can_link_ops);
	if (!err)
		printk(KERN_INFO MOD_DESC "\n");

	return err;
}
module_init(can_dev_init);

static __exit void can_dev_exit(void)
{
	rtnl_link_unregister(&can_link_ops);

	can_led_notifier_exit();
}
module_exit(can_dev_exit);

MODULE_ALIAS_RTNL_LINK("can");<|MERGE_RESOLUTION|>--- conflicted
+++ resolved
@@ -256,11 +256,7 @@
 
 	/* Check if the CAN device has bit-timing parameters */
 	if (!btc)
-<<<<<<< HEAD
-		return -ENOTSUPP;
-=======
 		return -EOPNOTSUPP;
->>>>>>> f58b8487
 
 	/*
 	 * Depending on the given can_bittiming parameter structure the CAN
