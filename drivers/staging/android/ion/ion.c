--- conflicted
+++ resolved
@@ -411,8 +411,6 @@
 	kref_get(&handle->ref);
 }
 
-<<<<<<< HEAD
-=======
 static int ion_handle_put_nolock(struct ion_handle *handle)
 {
 	int ret;
@@ -422,7 +420,6 @@
 	return ret;
 }
 
->>>>>>> 1bc116ff
 int ion_handle_put(struct ion_handle *handle)
 {
 	struct ion_client *client = handle->client;
@@ -453,11 +450,7 @@
 	return ERR_PTR(-EINVAL);
 }
 
-<<<<<<< HEAD
-struct ion_handle *ion_handle_get_by_id(struct ion_client *client,
-=======
 static struct ion_handle *ion_handle_get_by_id_nolock(struct ion_client *client,
->>>>>>> 1bc116ff
 						int id)
 {
 	struct ion_handle *handle;
@@ -601,6 +594,8 @@
 		WARN(1, "%s: invalid handle passed to free.\n", __func__);
 		return;
 	}
+	trace_ion_buffer_free(client->display_name, (void*)handle->buffer,
+			handle->buffer->size);
 	ion_handle_put_nolock(handle);
 }
 
@@ -611,12 +606,6 @@
 	mutex_lock(&client->lock);
 	ion_free_nolock(client, handle);
 	mutex_unlock(&client->lock);
-<<<<<<< HEAD
-	trace_ion_buffer_free(client->display_name, (void*)handle->buffer,
-			handle->buffer->size);
-	ion_handle_put(handle);
-=======
->>>>>>> 1bc116ff
 }
 EXPORT_SYMBOL(ion_free);
 
