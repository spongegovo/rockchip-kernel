/* Copyright (c) 2011-2012, The Linux Foundation. All rights reserved.
 *
 * Description: CoreSight Trace Port Interface Unit driver
 *
 * This program is free software; you can redistribute it and/or modify
 * it under the terms of the GNU General Public License version 2 and
 * only version 2 as published by the Free Software Foundation.
 *
 * This program is distributed in the hope that it will be useful,
 * but WITHOUT ANY WARRANTY; without even the implied warranty of
 * MERCHANTABILITY or FITNESS FOR A PARTICULAR PURPOSE.  See the
 * GNU General Public License for more details.
 */

#include <linux/kernel.h>
#include <linux/init.h>
#include <linux/device.h>
#include <linux/io.h>
#include <linux/err.h>
#include <linux/slab.h>
#include <linux/pm_runtime.h>
#include <linux/coresight.h>
#include <linux/amba/bus.h>
#include <linux/clk.h>

#include "coresight-priv.h"

#define TPIU_SUPP_PORTSZ	0x000
#define TPIU_CURR_PORTSZ	0x004
#define TPIU_SUPP_TRIGMODES	0x100
#define TPIU_TRIG_CNTRVAL	0x104
#define TPIU_TRIG_MULT		0x108
#define TPIU_SUPP_TESTPATM	0x200
#define TPIU_CURR_TESTPATM	0x204
#define TPIU_TEST_PATREPCNTR	0x208
#define TPIU_FFSR		0x300
#define TPIU_FFCR		0x304
#define TPIU_FSYNC_CNTR		0x308
#define TPIU_EXTCTL_INPORT	0x400
#define TPIU_EXTCTL_OUTPORT	0x404
#define TPIU_ITTRFLINACK	0xee4
#define TPIU_ITTRFLIN		0xee8
#define TPIU_ITATBDATA0		0xeec
#define TPIU_ITATBCTR2		0xef0
#define TPIU_ITATBCTR1		0xef4
#define TPIU_ITATBCTR0		0xef8

/** register definition **/
/* FFSR - 0x300 */
#define FFSR_FT_STOPPED_BIT	1
/* FFCR - 0x304 */
#define FFCR_FON_MAN_BIT	6
#define FFCR_FON_MAN		BIT(6)
#define FFCR_STOP_FI		BIT(12)

/**
 * @base:	memory mapped base address for this component.
 * @dev:	the device entity associated to this component.
 * @atclk:	optional clock for the core parts of the TPIU.
 * @csdev:	component vitals needed by the framework.
 */
struct tpiu_drvdata {
	void __iomem		*base;
	struct device		*dev;
	struct clk		*atclk;
	struct coresight_device	*csdev;
};

static void tpiu_enable_hw(struct tpiu_drvdata *drvdata)
{
	CS_UNLOCK(drvdata->base);

	/* TODO: fill this up */

	CS_LOCK(drvdata->base);
}

static int tpiu_enable(struct coresight_device *csdev, u32 mode)
{
	struct tpiu_drvdata *drvdata = dev_get_drvdata(csdev->dev.parent);

	tpiu_enable_hw(drvdata);

	dev_info(drvdata->dev, "TPIU enabled\n");
	return 0;
}

static void tpiu_disable_hw(struct tpiu_drvdata *drvdata)
{
	CS_UNLOCK(drvdata->base);

	/* Clear formatter and stop on flush */
	writel_relaxed(FFCR_STOP_FI, drvdata->base + TPIU_FFCR);
	/* Generate manual flush */
	writel_relaxed(FFCR_STOP_FI | FFCR_FON_MAN, drvdata->base + TPIU_FFCR);
	/* Wait for flush to complete */
	coresight_timeout(drvdata->base, TPIU_FFCR, FFCR_FON_MAN_BIT, 0);
	/* Wait for formatter to stop */
	coresight_timeout(drvdata->base, TPIU_FFSR, FFSR_FT_STOPPED_BIT, 1);

	CS_LOCK(drvdata->base);
}

static void tpiu_disable(struct coresight_device *csdev)
{
	struct tpiu_drvdata *drvdata = dev_get_drvdata(csdev->dev.parent);

	tpiu_disable_hw(drvdata);

	dev_info(drvdata->dev, "TPIU disabled\n");
}

static const struct coresight_ops_sink tpiu_sink_ops = {
	.enable		= tpiu_enable,
	.disable	= tpiu_disable,
};

static const struct coresight_ops tpiu_cs_ops = {
	.sink_ops	= &tpiu_sink_ops,
};

static int tpiu_probe(struct amba_device *adev, const struct amba_id *id)
{
	int ret;
	void __iomem *base;
	struct device *dev = &adev->dev;
	struct coresight_platform_data *pdata = NULL;
	struct tpiu_drvdata *drvdata;
	struct resource *res = &adev->res;
	struct coresight_desc *desc;
	struct device_node *np = adev->dev.of_node;

	if (np) {
		pdata = of_get_coresight_platform_data(dev, np);
		if (IS_ERR(pdata))
			return PTR_ERR(pdata);
		adev->dev.platform_data = pdata;
	}

	drvdata = devm_kzalloc(dev, sizeof(*drvdata), GFP_KERNEL);
	if (!drvdata)
		return -ENOMEM;

	drvdata->dev = &adev->dev;
	drvdata->atclk = devm_clk_get(&adev->dev, "atclk"); /* optional */
	if (!IS_ERR(drvdata->atclk)) {
		ret = clk_prepare_enable(drvdata->atclk);
		if (ret)
			return ret;
	}
	dev_set_drvdata(dev, drvdata);

	/* Validity for the resource is already checked by the AMBA core */
	base = devm_ioremap_resource(dev, res);
	if (IS_ERR(base))
		return PTR_ERR(base);

	drvdata->base = base;

	/* Disable tpiu to support older devices */
	tpiu_disable_hw(drvdata);

	pm_runtime_put(&adev->dev);

	desc = devm_kzalloc(dev, sizeof(*desc), GFP_KERNEL);
	if (!desc)
		return -ENOMEM;

	desc->type = CORESIGHT_DEV_TYPE_SINK;
	desc->subtype.sink_subtype = CORESIGHT_DEV_SUBTYPE_SINK_PORT;
	desc->ops = &tpiu_cs_ops;
	desc->pdata = pdata;
	desc->dev = dev;
	drvdata->csdev = coresight_register(desc);
	if (IS_ERR(drvdata->csdev))
		return PTR_ERR(drvdata->csdev);

<<<<<<< HEAD
=======
	dev_info(dev, "TPIU initialized\n");
>>>>>>> 152bacdd
	return 0;
}

#ifdef CONFIG_PM
static int tpiu_runtime_suspend(struct device *dev)
{
	struct tpiu_drvdata *drvdata = dev_get_drvdata(dev);

	if (drvdata && !IS_ERR(drvdata->atclk))
		clk_disable_unprepare(drvdata->atclk);

	return 0;
}

static int tpiu_runtime_resume(struct device *dev)
{
	struct tpiu_drvdata *drvdata = dev_get_drvdata(dev);

	if (drvdata && !IS_ERR(drvdata->atclk))
		clk_prepare_enable(drvdata->atclk);

	return 0;
}
#endif

static const struct dev_pm_ops tpiu_dev_pm_ops = {
	SET_RUNTIME_PM_OPS(tpiu_runtime_suspend, tpiu_runtime_resume, NULL)
};

static struct amba_id tpiu_ids[] = {
	{
		.id	= 0x0003b912,
		.mask	= 0x0003ffff,
	},
	{
		.id	= 0x0004b912,
		.mask	= 0x0007ffff,
	},
	{ 0, 0},
};

static struct amba_driver tpiu_driver = {
	.drv = {
		.name	= "coresight-tpiu",
		.owner	= THIS_MODULE,
		.pm	= &tpiu_dev_pm_ops,
		.suppress_bind_attrs = true,
	},
	.probe		= tpiu_probe,
	.id_table	= tpiu_ids,
};
builtin_amba_driver(tpiu_driver);<|MERGE_RESOLUTION|>--- conflicted
+++ resolved
@@ -1,6 +1,4 @@
 /* Copyright (c) 2011-2012, The Linux Foundation. All rights reserved.
- *
- * Description: CoreSight Trace Port Interface Unit driver
  *
  * This program is free software; you can redistribute it and/or modify
  * it under the terms of the GNU General Public License version 2 and
@@ -13,6 +11,7 @@
  */
 
 #include <linux/kernel.h>
+#include <linux/module.h>
 #include <linux/init.h>
 #include <linux/device.h>
 #include <linux/io.h>
@@ -75,10 +74,11 @@
 	CS_LOCK(drvdata->base);
 }
 
-static int tpiu_enable(struct coresight_device *csdev, u32 mode)
+static int tpiu_enable(struct coresight_device *csdev)
 {
 	struct tpiu_drvdata *drvdata = dev_get_drvdata(csdev->dev.parent);
 
+	pm_runtime_get_sync(csdev->dev.parent);
 	tpiu_enable_hw(drvdata);
 
 	dev_info(drvdata->dev, "TPIU enabled\n");
@@ -106,6 +106,7 @@
 	struct tpiu_drvdata *drvdata = dev_get_drvdata(csdev->dev.parent);
 
 	tpiu_disable_hw(drvdata);
+	pm_runtime_put(csdev->dev.parent);
 
 	dev_info(drvdata->dev, "TPIU disabled\n");
 }
@@ -175,10 +176,7 @@
 	if (IS_ERR(drvdata->csdev))
 		return PTR_ERR(drvdata->csdev);
 
-<<<<<<< HEAD
-=======
 	dev_info(dev, "TPIU initialized\n");
->>>>>>> 152bacdd
 	return 0;
 }
 
@@ -230,4 +228,8 @@
 	.probe		= tpiu_probe,
 	.id_table	= tpiu_ids,
 };
-builtin_amba_driver(tpiu_driver);+
+module_amba_driver(tpiu_driver);
+
+MODULE_LICENSE("GPL v2");
+MODULE_DESCRIPTION("CoreSight Trace Port Interface Unit driver");