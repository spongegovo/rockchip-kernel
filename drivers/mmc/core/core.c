--- conflicted
+++ resolved
@@ -204,8 +204,6 @@
 			pr_debug("%s:     %d bytes transferred: %d\n",
 				mmc_hostname(host),
 				mrq->data->bytes_xfered, mrq->data->error);
-<<<<<<< HEAD
-=======
 			if (mrq->lat_hist_enabled) {
 				ktime_t completion;
 				u_int64_t delta_us;
@@ -217,8 +215,6 @@
 					(mrq->data->flags & MMC_DATA_READ),
 					delta_us);
 			}
-			trace_mmc_blk_rw_end(cmd->opcode, cmd->arg, mrq->data);
->>>>>>> 1bc116ff
 		}
 
 		if (mrq->stop) {
@@ -689,20 +685,14 @@
 			mmc_start_bkops(host->card, true);
 	}
 
-<<<<<<< HEAD
-	if (!err && areq)
-=======
 	if (!err && areq) {
 		if (host->latency_hist_enabled) {
 			areq->mrq->io_start = ktime_get();
 			areq->mrq->lat_hist_enabled = 1;
 		} else
 			areq->mrq->lat_hist_enabled = 0;
-		trace_mmc_blk_rw_start(areq->mrq->cmd->opcode,
-				       areq->mrq->cmd->arg,
-				       areq->mrq->data);
->>>>>>> 1bc116ff
 		start_err = __mmc_start_data_req(host, areq->mrq);
+	}
 
 	if (host->areq)
 		mmc_post_req(host, host->areq->mrq, 0);
@@ -2859,7 +2849,6 @@
 }
 EXPORT_SYMBOL(mmc_flush_cache);
 
-<<<<<<< HEAD
 /*
  * Turn the cache ON/OFF.
  * Turning the cache OFF shall trigger flushing of the data
@@ -2898,8 +2887,6 @@
 }
 EXPORT_SYMBOL(mmc_cache_ctrl);
 
-=======
->>>>>>> 1bc116ff
 #ifdef CONFIG_PM
 
 /* Do the card removal on suspend if card is assumed removeable
