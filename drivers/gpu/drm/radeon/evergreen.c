--- conflicted
+++ resolved
@@ -3343,19 +3343,6 @@
 		evergreen_pcie_gart_fini(rdev);
 		rdev->accel_working = false;
 	}
-<<<<<<< HEAD
-	if (rdev->accel_working) {
-		r = radeon_ib_pool_init(rdev);
-		if (r) {
-			DRM_ERROR("radeon: failed initializing IB pool (%d).\n", r);
-			rdev->accel_working = false;
-		}
-		r = r600_ib_test(rdev);
-		if (r) {
-			DRM_ERROR("radeon: failed testing IB (%d).\n", r);
-			rdev->accel_working = false;
-		}
-	}
 
 	/* Don't start up if the MC ucode is missing on BTC parts.
 	 * The default clocks and voltages before the MC ucode
@@ -3368,8 +3355,6 @@
 		}
 	}
 
-=======
->>>>>>> 095f979a
 	return 0;
 }
 
